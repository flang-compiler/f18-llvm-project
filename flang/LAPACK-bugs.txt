NEED ATTENTION
______________

<<<<<<< HEAD
[Eric] UNREACHABLE executed at Lower/ConvertExpr.cpp:403!  CHAR comparison
[Eric] UNREACHABLE executed at Lower/Bridge.cpp:1243!  adjustable array?
=======
[Eric]
>>>>>>> ecb290cf

  CHARACTER comparison calls
  . UNREACHABLE executed at Lower/ConvertExpr.cpp:405!

<<<<<<< HEAD
UNREACHABLE executed at Lower/ConvertExpr.cpp:798!  intrinsic subroutine
=======
[Varun]

  DATA statement
  . UNREACHABLE executed at Lower/Bridge.cpp:1102!

  Lowering globals in general
  . UNREACHABLE executed at Lower/Bridge.cpp:1294!

[Unassigned]

  Intrinsics lowering problems (3)
  . bbc: Lower/Intrinsics.cpp:474: Assertion `!bestMatchDistance.isLoosingPrecision() && "runtime selection looses precision"' failed.
  . bbc: Lower/Intrinsics.cpp:504: Assertion `arg != nullptr' failed.
  . bbc: Lower/Intrinsics.cpp:628: Assertion `false && "no runtime found for this intrinsics"' failed.

  We do not correctly handle adjusted arrays of CHARACTER with adjusted LEN
  . bbc: IR/Types.h:279: U mlir::Type::cast() const [U = fir::ReferenceType]: Assertion `isa<U>()' failed.
>>>>>>> ecb290cf


FIXED
_____

UNREACHABLE executed at Lower/ConvertExpr.cpp:798!  intrinsic subroutine

UNREACHABLE executed at Lower/Bridge.cpp:1243!  adjustable array

error: branch has N operands for successor #M, but target block has K

UNREACHABLE executed at Lower/IO.cpp:764!       FORMAT

UNREACHABLE executed at Lower/ConvertExpr.cpp:848!  temps on call?

Block.cpp:200: mlir::Operation *mlir::Block::getTerminator(): Assertion `!empty() && !back().isKnownNonTerminator()' failed.

error: 'std.return' op must be the last operation in the parent block
<|MERGE_RESOLUTION|>--- conflicted
+++ resolved
@@ -1,19 +1,11 @@
 NEED ATTENTION
 ______________
 
-<<<<<<< HEAD
-[Eric] UNREACHABLE executed at Lower/ConvertExpr.cpp:403!  CHAR comparison
-[Eric] UNREACHABLE executed at Lower/Bridge.cpp:1243!  adjustable array?
-=======
 [Eric]
->>>>>>> ecb290cf
 
   CHARACTER comparison calls
   . UNREACHABLE executed at Lower/ConvertExpr.cpp:405!
 
-<<<<<<< HEAD
-UNREACHABLE executed at Lower/ConvertExpr.cpp:798!  intrinsic subroutine
-=======
 [Varun]
 
   DATA statement
@@ -31,7 +23,6 @@
 
   We do not correctly handle adjusted arrays of CHARACTER with adjusted LEN
   . bbc: IR/Types.h:279: U mlir::Type::cast() const [U = fir::ReferenceType]: Assertion `isa<U>()' failed.
->>>>>>> ecb290cf
 
 
 FIXED
