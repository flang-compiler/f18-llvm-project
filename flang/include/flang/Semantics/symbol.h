//===-- include/flang/Semantics/symbol.h ------------------------*- C++ -*-===//
//
// Part of the LLVM Project, under the Apache License v2.0 with LLVM Exceptions.
// See https://llvm.org/LICENSE.txt for license information.
// SPDX-License-Identifier: Apache-2.0 WITH LLVM-exception
//
//===----------------------------------------------------------------------===//

#ifndef FORTRAN_SEMANTICS_SYMBOL_H_
#define FORTRAN_SEMANTICS_SYMBOL_H_

#include "type.h"
#include "flang/Common/Fortran.h"
#include "flang/Common/enum-set.h"
#include "flang/Common/reference.h"
#include "llvm/ADT/DenseMapInfo.h"
#include <array>
#include <functional>
#include <list>
#include <optional>
#include <set>
#include <vector>

namespace llvm {
class raw_ostream;
}

namespace Fortran::semantics {

/// A Symbol consists of common information (name, owner, and attributes)
/// and details information specific to the kind of symbol, represented by the
/// *Details classes.

class Scope;
class Symbol;
class ProgramTree;

using SymbolRef = common::Reference<const Symbol>;
using SymbolVector = std::vector<SymbolRef>;
using MutableSymbolRef = common::Reference<Symbol>;
using MutableSymbolVector = std::vector<MutableSymbolRef>;

// A module or submodule.
class ModuleDetails {
public:
  ModuleDetails(bool isSubmodule = false) : isSubmodule_{isSubmodule} {}
  bool isSubmodule() const { return isSubmodule_; }
  const Scope *scope() const { return scope_; }
  const Scope *ancestor() const; // for submodule; nullptr for module
  const Scope *parent() const; // for submodule; nullptr for module
  void set_scope(const Scope *);

private:
  bool isSubmodule_;
  const Scope *scope_{nullptr};
};

class MainProgramDetails {
public:
private:
};

class WithBindName {
public:
  const std::string *bindName() const {
    return bindName_ ? &*bindName_ : nullptr;
  }
  void set_bindName(std::string &&name) { bindName_ = std::move(name); }

private:
  std::optional<std::string> bindName_;
};

class SubprogramDetails : public WithBindName {
public:
  bool isFunction() const { return result_ != nullptr; }
  bool isInterface() const { return isInterface_; }
  void set_isInterface(bool value = true) { isInterface_ = value; }
  Scope *entryScope() { return entryScope_; }
  const Scope *entryScope() const { return entryScope_; }
  void set_entryScope(Scope &scope) { entryScope_ = &scope; }
  const Symbol &result() const {
    CHECK(isFunction());
    return *result_;
  }
  void set_result(Symbol &result) {
    CHECK(!result_);
    result_ = &result;
  }
  const std::vector<Symbol *> &dummyArgs() const { return dummyArgs_; }
  void add_dummyArg(Symbol &symbol) { dummyArgs_.push_back(&symbol); }
  void add_alternateReturn() { dummyArgs_.push_back(nullptr); }
  const MaybeExpr &stmtFunction() const { return stmtFunction_; }
  void set_stmtFunction(SomeExpr &&expr) { stmtFunction_ = std::move(expr); }

private:
  bool isInterface_{false}; // true if this represents an interface-body
  std::vector<Symbol *> dummyArgs_; // nullptr -> alternate return indicator
  Symbol *result_{nullptr};
  Scope *entryScope_{nullptr}; // if ENTRY, points to subprogram's scope
  MaybeExpr stmtFunction_;
  friend llvm::raw_ostream &operator<<(
      llvm::raw_ostream &, const SubprogramDetails &);
};

// For SubprogramNameDetails, the kind indicates whether it is the name
// of a module subprogram or internal subprogram.
ENUM_CLASS(SubprogramKind, Module, Internal)

// Symbol with SubprogramNameDetails is created when we scan for module and
// internal procedure names, to record that there is a subprogram with this
// name. Later they are replaced by SubprogramDetails with dummy and result
// type information.
class SubprogramNameDetails {
public:
  SubprogramNameDetails(SubprogramKind kind, ProgramTree &node)
      : kind_{kind}, node_{node} {}
  SubprogramNameDetails() = delete;
  SubprogramKind kind() const { return kind_; }
  ProgramTree &node() const { return *node_; }

private:
  SubprogramKind kind_;
  common::Reference<ProgramTree> node_;
};

// A name from an entity-decl -- could be object or function.
class EntityDetails : public WithBindName {
public:
  explicit EntityDetails(bool isDummy = false) : isDummy_{isDummy} {}
  const DeclTypeSpec *type() const { return type_; }
  void set_type(const DeclTypeSpec &);
  void ReplaceType(const DeclTypeSpec &);
  bool isDummy() const { return isDummy_; }
  void set_isDummy(bool value = true) { isDummy_ = value; }
  bool isFuncResult() const { return isFuncResult_; }
  void set_funcResult(bool x) { isFuncResult_ = x; }

private:
  bool isDummy_{false};
  bool isFuncResult_{false};
  const DeclTypeSpec *type_{nullptr};
  friend llvm::raw_ostream &operator<<(
      llvm::raw_ostream &, const EntityDetails &);
};

// Symbol is associated with a name or expression in a SELECT TYPE or ASSOCIATE.
class AssocEntityDetails : public EntityDetails {
public:
  AssocEntityDetails() {}
  explicit AssocEntityDetails(SomeExpr &&expr) : expr_{std::move(expr)} {}
  AssocEntityDetails(const AssocEntityDetails &) = default;
  AssocEntityDetails(AssocEntityDetails &&) = default;
  AssocEntityDetails &operator=(const AssocEntityDetails &) = default;
  AssocEntityDetails &operator=(AssocEntityDetails &&) = default;
  const MaybeExpr &expr() const { return expr_; }
  void set_rank(int rank);
  std::optional<int> rank() const { return rank_; }

private:
  MaybeExpr expr_;
  std::optional<int> rank_;
};
llvm::raw_ostream &operator<<(llvm::raw_ostream &, const AssocEntityDetails &);

// An entity known to be an object.
class ObjectEntityDetails : public EntityDetails {
public:
  explicit ObjectEntityDetails(EntityDetails &&);
  ObjectEntityDetails(const ObjectEntityDetails &) = default;
  ObjectEntityDetails &operator=(const ObjectEntityDetails &) = default;
  ObjectEntityDetails(bool isDummy = false) : EntityDetails(isDummy) {}
  MaybeExpr &init() { return init_; }
  const MaybeExpr &init() const { return init_; }
  void set_init(MaybeExpr &&expr) { init_ = std::move(expr); }
  ArraySpec &shape() { return shape_; }
  const ArraySpec &shape() const { return shape_; }
  ArraySpec &coshape() { return coshape_; }
  const ArraySpec &coshape() const { return coshape_; }
  void set_shape(const ArraySpec &);
  void set_coshape(const ArraySpec &);
  const Symbol *commonBlock() const { return commonBlock_; }
  void set_commonBlock(const Symbol &commonBlock) {
    commonBlock_ = &commonBlock;
  }
  bool IsArray() const { return !shape_.empty(); }
  bool IsCoarray() const { return !coshape_.empty(); }
  bool IsAssumedShape() const { return isDummy() && shape_.IsAssumedShape(); }
  bool IsDeferredShape() const {
    return !isDummy() && shape_.IsDeferredShape();
  }
  bool IsAssumedSize() const { return isDummy() && shape_.IsAssumedSize(); }
  bool IsAssumedRank() const { return isDummy() && shape_.IsAssumedRank(); }

private:
  MaybeExpr init_;
  ArraySpec shape_;
  ArraySpec coshape_;
  const Symbol *commonBlock_{nullptr}; // common block this object is in
  friend llvm::raw_ostream &operator<<(
      llvm::raw_ostream &, const ObjectEntityDetails &);
};

// Mixin for details with passed-object dummy argument.
// If a procedure pointer component or type-bound procedure does not have
// the NOPASS attribute on its symbol, then PASS is assumed; the name
// is optional; if it is missing, the first dummy argument of the procedure's
// interface is the passed-object dummy argument.
class WithPassArg {
public:
  std::optional<SourceName> passName() const { return passName_; }
  void set_passName(const SourceName &passName) { passName_ = passName; }

private:
  std::optional<SourceName> passName_;
};

// A procedure pointer, dummy procedure, or external procedure
class ProcEntityDetails : public EntityDetails, public WithPassArg {
public:
  ProcEntityDetails() = default;
  explicit ProcEntityDetails(EntityDetails &&d);

  const ProcInterface &interface() const { return interface_; }
  ProcInterface &interface() { return interface_; }
  void set_interface(const ProcInterface &interface) { interface_ = interface; }
  bool IsInterfaceSet() {
    return interface_.symbol() != nullptr || interface_.type() != nullptr;
  }
  inline bool HasExplicitInterface() const;

  // Be advised: !init().has_value() => uninitialized pointer,
  // while *init() == nullptr => explicit NULL() initialization.
  std::optional<const Symbol *> init() const { return init_; }
  void set_init(const Symbol &symbol) { init_ = &symbol; }
  void set_init(std::nullptr_t) { init_ = nullptr; }

private:
  ProcInterface interface_;
  std::optional<const Symbol *> init_;
  friend llvm::raw_ostream &operator<<(
      llvm::raw_ostream &, const ProcEntityDetails &);
};

// These derived type details represent the characteristics of a derived
// type definition that are shared by all instantiations of that type.
// The DerivedTypeSpec instances whose type symbols share these details
// each own a scope into which the components' symbols have been cloned
// and specialized for each distinct set of type parameter values.
class DerivedTypeDetails {
public:
  const std::list<SourceName> &paramNames() const { return paramNames_; }
  const SymbolVector &paramDecls() const { return paramDecls_; }
  bool sequence() const { return sequence_; }
  std::map<SourceName, SymbolRef> &finals() { return finals_; }
  const std::map<SourceName, SymbolRef> &finals() const { return finals_; }
  bool isForwardReferenced() const { return isForwardReferenced_; }
  void add_paramName(const SourceName &name) { paramNames_.push_back(name); }
  void add_paramDecl(const Symbol &symbol) { paramDecls_.push_back(symbol); }
  void add_component(const Symbol &);
  void set_sequence(bool x = true) { sequence_ = x; }
  void set_isForwardReferenced() { isForwardReferenced_ = true; }
  const std::list<SourceName> &componentNames() const {
    return componentNames_;
  }

  // If this derived type extends another, locate the parent component's symbol.
  const Symbol *GetParentComponent(const Scope &) const;

  std::optional<SourceName> GetParentComponentName() const {
    if (componentNames_.empty()) {
      return std::nullopt;
    } else {
      return componentNames_.front();
    }
  }

  const Symbol *GetFinalForRank(int) const;

private:
  // These are (1) the names of the derived type parameters in the order
  // in which they appear on the type definition statement(s), and (2) the
  // symbols that correspond to those names in the order in which their
  // declarations appear in the derived type definition(s).
  std::list<SourceName> paramNames_;
  SymbolVector paramDecls_;
  // These are the names of the derived type's components in component
  // order.  A parent component, if any, appears first in this list.
  std::list<SourceName> componentNames_;
  std::map<SourceName, SymbolRef> finals_; // FINAL :: subr
  bool sequence_{false};
  bool isForwardReferenced_{false};
  friend llvm::raw_ostream &operator<<(
      llvm::raw_ostream &, const DerivedTypeDetails &);
};

class ProcBindingDetails : public WithPassArg {
public:
  explicit ProcBindingDetails(const Symbol &symbol) : symbol_{symbol} {}
  const Symbol &symbol() const { return symbol_; }

private:
  SymbolRef symbol_; // procedure bound to; may be forward
};

class NamelistDetails {
public:
  const SymbolVector &objects() const { return objects_; }
  void add_object(const Symbol &object) { objects_.push_back(object); }
  void add_objects(const SymbolVector &objects) {
    objects_.insert(objects_.end(), objects.begin(), objects.end());
  }

private:
  SymbolVector objects_;
};

class CommonBlockDetails : public WithBindName {
public:
  MutableSymbolVector &objects() { return objects_; }
  const MutableSymbolVector &objects() const { return objects_; }
  void add_object(Symbol &object) { objects_.emplace_back(object); }
  std::size_t alignment() const { return alignment_; }
  void set_alignment(std::size_t alignment) { alignment_ = alignment; }

private:
  MutableSymbolVector objects_;
  std::size_t alignment_{0}; // required alignment in bytes
};

class MiscDetails {
public:
  ENUM_CLASS(Kind, None, ConstructName, ScopeName, PassName, ComplexPartRe,
      ComplexPartIm, KindParamInquiry, LenParamInquiry, SelectRankAssociateName,
      SelectTypeAssociateName, TypeBoundDefinedOp);
  MiscDetails(Kind kind) : kind_{kind} {}
  Kind kind() const { return kind_; }

private:
  Kind kind_;
};

class TypeParamDetails {
public:
  explicit TypeParamDetails(common::TypeParamAttr attr) : attr_{attr} {}
  TypeParamDetails(const TypeParamDetails &) = default;
  common::TypeParamAttr attr() const { return attr_; }
  MaybeIntExpr &init() { return init_; }
  const MaybeIntExpr &init() const { return init_; }
  void set_init(MaybeIntExpr &&expr) { init_ = std::move(expr); }
  const DeclTypeSpec *type() const { return type_; }
  void set_type(const DeclTypeSpec &);
  void ReplaceType(const DeclTypeSpec &);

private:
  common::TypeParamAttr attr_;
  MaybeIntExpr init_;
  const DeclTypeSpec *type_{nullptr};
};

// Record the USE of a symbol: location is where (USE statement or renaming);
// symbol is in the USEd module.
class UseDetails {
public:
  UseDetails(const SourceName &location, const Symbol &symbol)
      : location_{location}, symbol_{symbol} {}
  const SourceName &location() const { return location_; }
  const Symbol &symbol() const { return symbol_; }

private:
  SourceName location_;
  SymbolRef symbol_;
};

// A symbol with ambiguous use-associations. Record where they were so
// we can report the error if it is used.
class UseErrorDetails {
public:
  UseErrorDetails(const UseDetails &);
  UseErrorDetails &add_occurrence(const SourceName &, const Scope &);
  using listType = std::list<std::pair<SourceName, const Scope *>>;
  const listType occurrences() const { return occurrences_; };

private:
  listType occurrences_;
};

// A symbol host-associated from an enclosing scope.
class HostAssocDetails {
public:
  HostAssocDetails(const Symbol &symbol) : symbol_{symbol} {}
  const Symbol &symbol() const { return symbol_; }
  bool implicitOrSpecExprError{false};
  bool implicitOrExplicitTypeError{false};

private:
  SymbolRef symbol_;
};

// A GenericKind is one of: generic name, defined operator,
// defined assignment, intrinsic operator, or defined I/O.
struct GenericKind {
  ENUM_CLASS(OtherKind, Name, DefinedOp, Assignment, Concat)
  ENUM_CLASS(DefinedIo, // defined io
      ReadFormatted, ReadUnformatted, WriteFormatted, WriteUnformatted)
  GenericKind() : u{OtherKind::Name} {}
  template <typename T> GenericKind(const T &x) { u = x; }
  bool IsName() const { return Is(OtherKind::Name); }
  bool IsAssignment() const { return Is(OtherKind::Assignment); }
  bool IsDefinedOperator() const { return Is(OtherKind::DefinedOp); }
  bool IsIntrinsicOperator() const;
  bool IsOperator() const;
  std::string ToString() const;
  std::variant<OtherKind, common::NumericOperator, common::LogicalOperator,
      common::RelationalOperator, DefinedIo>
      u;

private:
  template <typename T> bool Has() const {
    return std::holds_alternative<T>(u);
  }
  bool Is(OtherKind) const;
};

// A generic interface or type-bound generic.
class GenericDetails {
public:
  GenericDetails() {}

  GenericKind kind() const { return kind_; }
  void set_kind(GenericKind kind) { kind_ = kind; }

  const SymbolVector &specificProcs() const { return specificProcs_; }
  const std::vector<SourceName> &bindingNames() const { return bindingNames_; }
  void AddSpecificProc(const Symbol &, SourceName bindingName);
  const SymbolVector &uses() const { return uses_; }

  // specific and derivedType indicate a specific procedure or derived type
  // with the same name as this generic. Only one of them may be set.
  Symbol *specific() { return specific_; }
  const Symbol *specific() const { return specific_; }
  void set_specific(Symbol &specific);
  Symbol *derivedType() { return derivedType_; }
  const Symbol *derivedType() const { return derivedType_; }
  void set_derivedType(Symbol &derivedType);
  void AddUse(const Symbol &);

  // Copy in specificProcs, specific, and derivedType from another generic
  void CopyFrom(const GenericDetails &);

  // Check that specific is one of the specificProcs. If not, return the
  // specific as a raw pointer.
  const Symbol *CheckSpecific() const;
  Symbol *CheckSpecific();

private:
  GenericKind kind_;
  // all of the specific procedures for this generic
  SymbolVector specificProcs_;
  std::vector<SourceName> bindingNames_;
  // Symbols used from other modules merged into this one
  SymbolVector uses_;
  // a specific procedure with the same name as this generic, if any
  Symbol *specific_{nullptr};
  // a derived type with the same name as this generic, if any
  Symbol *derivedType_{nullptr};
};
llvm::raw_ostream &operator<<(llvm::raw_ostream &, const GenericDetails &);

class UnknownDetails {};

using Details = std::variant<UnknownDetails, MainProgramDetails, ModuleDetails,
    SubprogramDetails, SubprogramNameDetails, EntityDetails,
    ObjectEntityDetails, ProcEntityDetails, AssocEntityDetails,
    DerivedTypeDetails, UseDetails, UseErrorDetails, HostAssocDetails,
    GenericDetails, ProcBindingDetails, NamelistDetails, CommonBlockDetails,
    TypeParamDetails, MiscDetails>;
llvm::raw_ostream &operator<<(llvm::raw_ostream &, const Details &);
std::string DetailsToString(const Details &);

class Symbol {
public:
  ENUM_CLASS(Flag,
      Function, // symbol is a function
      Subroutine, // symbol is a subroutine
      StmtFunction, // symbol is a statement function (Function is set too)
      Implicit, // symbol is implicitly typed
      ImplicitOrError, // symbol must be implicitly typed or it's an error
      ModFile, // symbol came from .mod file
      ParentComp, // symbol is the "parent component" of an extended type
      CrayPointer, CrayPointee,
      LocalityLocal, // named in LOCAL locality-spec
      LocalityLocalInit, // named in LOCAL_INIT locality-spec
      LocalityShared, // named in SHARED locality-spec
      InDataStmt, // initialized in a DATA statement
      InNamelist, // flag is set if the symbol is in Namelist statement
      // OpenACC data-sharing attribute
      AccPrivate, AccFirstPrivate, AccShared,
      // OpenACC data-mapping attribute
      AccCopyIn, AccCopyOut, AccCreate, AccDelete, AccPresent,
      // OpenACC miscellaneous flags
      AccCommonBlock, AccThreadPrivate, AccReduction, AccNone, AccPreDetermined,
      // OpenMP data-sharing attribute
      OmpShared, OmpPrivate, OmpLinear, OmpFirstPrivate, OmpLastPrivate,
      // OpenMP data-mapping attribute
      OmpMapTo, OmpMapFrom, OmpMapAlloc, OmpMapRelease, OmpMapDelete,
      // OpenMP data-copying attribute
      OmpCopyIn, OmpCopyPrivate,
      // OpenMP miscellaneous flags
      OmpCommonBlock, OmpReduction, OmpAligned, OmpAllocate,
      OmpAllocateDirective, OmpDeclareSimd, OmpDeclareTarget, OmpThreadprivate,
      OmpDeclareReduction, OmpFlushed, OmpCriticalLock, OmpIfSpecified, OmpNone,
      OmpPreDetermined);
  using Flags = common::EnumSet<Flag, Flag_enumSize>;

  const Scope &owner() const { return *owner_; }
  const SourceName &name() const { return name_; }
  Attrs &attrs() { return attrs_; }
  const Attrs &attrs() const { return attrs_; }
  Flags &flags() { return flags_; }
  const Flags &flags() const { return flags_; }
  bool test(Flag flag) const { return flags_.test(flag); }
  void set(Flag flag, bool value = true) { flags_.set(flag, value); }
  // The Scope introduced by this symbol, if any.
  Scope *scope() { return scope_; }
  const Scope *scope() const { return scope_; }
  void set_scope(Scope *scope) { scope_ = scope; }
  std::size_t size() const { return size_; }
  void set_size(std::size_t size) { size_ = size; }
  std::size_t offset() const { return offset_; }
  void set_offset(std::size_t offset) { offset_ = offset; }
  // Give the symbol a name with a different source location but same chars.
  void ReplaceName(const SourceName &);

  // Does symbol have this type of details?
  template <typename D> bool has() const {
    return std::holds_alternative<D>(details_);
  }

  // Return a non-owning pointer to details if it is type D, else nullptr.
  template <typename D> D *detailsIf() { return std::get_if<D>(&details_); }
  template <typename D> const D *detailsIf() const {
    return std::get_if<D>(&details_);
  }

  // Return a reference to the details which must be of type D.
  template <typename D> D &get() {
    return const_cast<D &>(const_cast<const Symbol *>(this)->get<D>());
  }
  template <typename D> const D &get() const {
    const auto *p{detailsIf<D>()};
    CHECK(p);
    return *p;
  }

  Details &details() { return details_; }
  const Details &details() const { return details_; }
  // Assign the details of the symbol from one of the variants.
  // Only allowed in certain cases.
  void set_details(Details &&);

  // Can the details of this symbol be replaced with the given details?
  bool CanReplaceDetails(const Details &details) const;

  // Follow use-associations and host-associations to get the ultimate entity.
  inline Symbol &GetUltimate();
  inline const Symbol &GetUltimate() const;

  inline DeclTypeSpec *GetType();
  inline const DeclTypeSpec *GetType() const;
  void SetType(const DeclTypeSpec &);

  const std::string *GetBindName() const;
  void SetBindName(std::string &&);
  bool IsFuncResult() const;
  bool IsObjectArray() const;
  bool IsSubprogram() const;
  bool IsFromModFile() const;
  bool HasExplicitInterface() const {
    return std::visit(common::visitors{
                          [](const SubprogramDetails &) { return true; },
                          [](const SubprogramNameDetails &) { return true; },
                          [&](const ProcEntityDetails &x) {
                            return attrs_.test(Attr::INTRINSIC) ||
                                x.HasExplicitInterface();
                          },
                          [](const ProcBindingDetails &x) {
                            return x.symbol().HasExplicitInterface();
                          },
                          [](const UseDetails &x) {
                            return x.symbol().HasExplicitInterface();
                          },
                          [](const HostAssocDetails &x) {
                            return x.symbol().HasExplicitInterface();
                          },
                          [](const auto &) { return false; },
                      },
        details_);
  }

  bool operator==(const Symbol &that) const { return this == &that; }
  bool operator!=(const Symbol &that) const { return !(*this == that); }

  int Rank() const {
    return std::visit(
        common::visitors{
            [](const SubprogramDetails &sd) {
              return sd.isFunction() ? sd.result().Rank() : 0;
            },
            [](const GenericDetails &) {
              return 0; /*TODO*/
            },
            [](const ProcBindingDetails &x) { return x.symbol().Rank(); },
            [](const UseDetails &x) { return x.symbol().Rank(); },
            [](const HostAssocDetails &x) { return x.symbol().Rank(); },
            [](const ObjectEntityDetails &oed) { return oed.shape().Rank(); },
            [](const AssocEntityDetails &aed) {
              if (const auto &expr{aed.expr()}) {
                if (auto assocRank{aed.rank()}) {
                  return *assocRank;
                } else {
                  return expr->Rank();
                }
              } else {
                return 0;
              }
            },
            [](const auto &) { return 0; },
        },
        details_);
  }

  int Corank() const {
    return std::visit(
        common::visitors{
            [](const SubprogramDetails &sd) {
              return sd.isFunction() ? sd.result().Corank() : 0;
            },
            [](const GenericDetails &) {
              return 0; /*TODO*/
            },
            [](const UseDetails &x) { return x.symbol().Corank(); },
            [](const HostAssocDetails &x) { return x.symbol().Corank(); },
            [](const ObjectEntityDetails &oed) { return oed.coshape().Rank(); },
            [](const auto &) { return 0; },
        },
        details_);
  }

  // If there is a parent component, return a pointer to its derived type spec.
  // The Scope * argument defaults to this->scope_ but should be overridden
  // for a parameterized derived type instantiation with the instance's scope.
  const DerivedTypeSpec *GetParentTypeSpec(const Scope * = nullptr) const;

<<<<<<< HEAD
#if !defined(NDEBUG) || defined(LLVM_ENABLE_DUMP)
  LLVM_DUMP_METHOD void dump() const;
#endif
=======
  SemanticsContext &GetSemanticsContext() const;
>>>>>>> 57d20cbf

private:
  const Scope *owner_;
  SourceName name_;
  Attrs attrs_;
  Flags flags_;
  Scope *scope_{nullptr};
  std::size_t size_{0}; // size in bytes
  std::size_t offset_{0}; // byte offset in scope or common block
  Details details_;

  Symbol() {} // only created in class Symbols
  const std::string GetDetailsName() const;
  friend llvm::raw_ostream &operator<<(llvm::raw_ostream &, const Symbol &);
  friend llvm::raw_ostream &DumpForUnparse(
      llvm::raw_ostream &, const Symbol &, bool);

  // If a derived type's symbol refers to an extended derived type,
  // return the parent component's symbol.  The scope of the derived type
  // can be overridden.
  const Symbol *GetParentComponent(const Scope * = nullptr) const;

  template <std::size_t> friend class Symbols;
  template <class, std::size_t> friend struct std::array;
};

llvm::raw_ostream &operator<<(llvm::raw_ostream &, Symbol::Flag);

// Manage memory for all symbols. BLOCK_SIZE symbols at a time are allocated.
// Make() returns a reference to the next available one. They are never
// deleted.
template <std::size_t BLOCK_SIZE> class Symbols {
public:
  Symbol &Make(const Scope &owner, const SourceName &name, const Attrs &attrs,
      Details &&details) {
    Symbol &symbol = Get();
    symbol.owner_ = &owner;
    symbol.name_ = name;
    symbol.attrs_ = attrs;
    symbol.details_ = std::move(details);
    return symbol;
  }

private:
  using blockType = std::array<Symbol, BLOCK_SIZE>;
  std::list<blockType *> blocks_;
  std::size_t nextIndex_{0};
  blockType *currBlock_{nullptr};

  Symbol &Get() {
    if (nextIndex_ == 0) {
      blocks_.push_back(new blockType());
      currBlock_ = blocks_.back();
    }
    Symbol &result = (*currBlock_)[nextIndex_];
    if (++nextIndex_ >= BLOCK_SIZE) {
      nextIndex_ = 0; // allocate a new block next time
    }
    return result;
  }
};

// Define a few member functions here in the header so that they
// can be used by lib/Evaluate without inducing a dependence cycle
// between the two shared libraries.

inline bool ProcEntityDetails::HasExplicitInterface() const {
  if (auto *symbol{interface_.symbol()}) {
    return symbol->HasExplicitInterface();
  }
  return false;
}

inline Symbol &Symbol::GetUltimate() {
  return const_cast<Symbol &>(const_cast<const Symbol *>(this)->GetUltimate());
}
inline const Symbol &Symbol::GetUltimate() const {
  if (const auto *details{detailsIf<UseDetails>()}) {
    return details->symbol().GetUltimate();
  } else if (const auto *details{detailsIf<HostAssocDetails>()}) {
    return details->symbol().GetUltimate();
  } else {
    return *this;
  }
}

inline DeclTypeSpec *Symbol::GetType() {
  return const_cast<DeclTypeSpec *>(
      const_cast<const Symbol *>(this)->GetType());
}
inline const DeclTypeSpec *Symbol::GetType() const {
  return std::visit(
      common::visitors{
          [](const EntityDetails &x) { return x.type(); },
          [](const ObjectEntityDetails &x) { return x.type(); },
          [](const AssocEntityDetails &x) { return x.type(); },
          [](const SubprogramDetails &x) {
            return x.isFunction() ? x.result().GetType() : nullptr;
          },
          [](const ProcEntityDetails &x) {
            const Symbol *symbol{x.interface().symbol()};
            return symbol ? symbol->GetType() : x.interface().type();
          },
          [](const ProcBindingDetails &x) { return x.symbol().GetType(); },
          [](const TypeParamDetails &x) { return x.type(); },
          [](const UseDetails &x) { return x.symbol().GetType(); },
          [](const HostAssocDetails &x) { return x.symbol().GetType(); },
          [](const auto &) -> const DeclTypeSpec * { return nullptr; },
      },
      details_);
}

// Sets and maps keyed by Symbols

struct SymbolAddressCompare {
  bool operator()(const SymbolRef &x, const SymbolRef &y) const {
    return &*x < &*y;
  }
  bool operator()(const MutableSymbolRef &x, const MutableSymbolRef &y) const {
    return &*x < &*y;
  }
};

// Symbol comparison is based on the order of cooked source
// stream creation and, when both are from the same cooked source,
// their positions in that cooked source stream.
// Don't use this comparator or OrderedSymbolSet to hold
// Symbols that might be subject to ReplaceName().
struct SymbolSourcePositionCompare {
  // These functions are implemented in Evaluate/tools.cpp to
  // satisfy complicated shared library interdependency.
  bool operator()(const SymbolRef &, const SymbolRef &) const;
  bool operator()(const MutableSymbolRef &, const MutableSymbolRef &) const;
};

using UnorderedSymbolSet = std::set<SymbolRef, SymbolAddressCompare>;
using OrderedSymbolSet = std::set<SymbolRef, SymbolSourcePositionCompare>;

template <typename A>
OrderedSymbolSet OrderBySourcePosition(const A &container) {
  OrderedSymbolSet result;
  for (SymbolRef x : container) {
    result.emplace(x);
  }
  return result;
}
<<<<<<< HEAD
using SymbolSet = std::set<SymbolRef>;
=======

>>>>>>> 57d20cbf
} // namespace Fortran::semantics

// Define required  info so that SymbolRef can be used inside llvm::DenseMap.
namespace llvm {
template <> struct DenseMapInfo<Fortran::semantics::SymbolRef> {
  static inline Fortran::semantics::SymbolRef getEmptyKey() {
    auto ptr = DenseMapInfo<const Fortran::semantics::Symbol *>::getEmptyKey();
    return *reinterpret_cast<Fortran::semantics::SymbolRef *>(&ptr);
  }

  static inline Fortran::semantics::SymbolRef getTombstoneKey() {
    auto ptr =
        DenseMapInfo<const Fortran::semantics::Symbol *>::getTombstoneKey();
    return *reinterpret_cast<Fortran::semantics::SymbolRef *>(&ptr);
  }

  static unsigned getHashValue(const Fortran::semantics::SymbolRef &sym) {
    return DenseMapInfo<const Fortran::semantics::Symbol *>::getHashValue(
        &sym.get());
  }

  static bool isEqual(const Fortran::semantics::SymbolRef &LHS,
      const Fortran::semantics::SymbolRef &RHS) {
    return LHS == RHS;
  }
};
} // namespace llvm
#endif // FORTRAN_SEMANTICS_SYMBOL_H_<|MERGE_RESOLUTION|>--- conflicted
+++ resolved
@@ -652,13 +652,11 @@
   // for a parameterized derived type instantiation with the instance's scope.
   const DerivedTypeSpec *GetParentTypeSpec(const Scope * = nullptr) const;
 
-<<<<<<< HEAD
+  SemanticsContext &GetSemanticsContext() const;
+
 #if !defined(NDEBUG) || defined(LLVM_ENABLE_DUMP)
   LLVM_DUMP_METHOD void dump() const;
 #endif
-=======
-  SemanticsContext &GetSemanticsContext() const;
->>>>>>> 57d20cbf
 
 private:
   const Scope *owner_;
@@ -805,11 +803,6 @@
   }
   return result;
 }
-<<<<<<< HEAD
-using SymbolSet = std::set<SymbolRef>;
-=======
-
->>>>>>> 57d20cbf
 } // namespace Fortran::semantics
 
 // Define required  info so that SymbolRef can be used inside llvm::DenseMap.
