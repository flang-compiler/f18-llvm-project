--- conflicted
+++ resolved
@@ -31,15 +31,13 @@
 mlir::Value genRRSpacing(Fortran::lower::FirOpBuilder &builder,
                          mlir::Location loc, mlir::Value x);
 
-<<<<<<< HEAD
+/// Generate call to Scale intrinsic runtime routine.
+mlir::Value genScale(Fortran::lower::FirOpBuilder &builder, mlir::Location loc,
+                     mlir::Value x, mlir::Value i);
+
 /// Generate call to Set_exponent intrinsic runtime routine.
 mlir::Value genSetExponent(Fortran::lower::FirOpBuilder &builder,
                            mlir::Location loc, mlir::Value x, mlir::Value i);
-=======
-/// Generate call to Scale intrinsic runtime routine.
-mlir::Value genScale(Fortran::lower::FirOpBuilder &builder, mlir::Location loc,
-                     mlir::Value x, mlir::Value i);
->>>>>>> 717a4b7d
 
 /// Generate call to Spacing intrinsic runtime routine.
 mlir::Value genSpacing(Fortran::lower::FirOpBuilder &builder,
