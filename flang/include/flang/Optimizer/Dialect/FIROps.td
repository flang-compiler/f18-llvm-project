//===-- FIROps.td - FIR operation definitions --------------*- tablegen -*-===//
//
// Part of the LLVM Project, under the Apache License v2.0 with LLVM Exceptions.
// See https://llvm.org/LICENSE.txt for license information.
// SPDX-License-Identifier: Apache-2.0 WITH LLVM-exception
//
//===----------------------------------------------------------------------===//
///
/// \file
/// Definition of the FIR dialect operations
///
//===----------------------------------------------------------------------===//

#ifndef FORTRAN_DIALECT_FIR_OPS
#define FORTRAN_DIALECT_FIR_OPS

include "mlir/IR/SymbolInterfaces.td"
include "mlir/Interfaces/CallInterfaces.td"
include "mlir/Interfaces/ControlFlowInterfaces.td"
include "mlir/Interfaces/LoopLikeInterface.td"
include "mlir/Interfaces/SideEffectInterfaces.td"
include "flang/Optimizer/Dialect/FIRTypes.td"

// Base class for FIR operations.
// All operations automatically get a prefix of "fir.".
class fir_Op<string mnemonic, list<OpTrait> traits>
  : Op<fir_Dialect, mnemonic, traits>;

// Base class for FIR operations that take a single argument
class fir_SimpleOp<string mnemonic, list<OpTrait> traits>
  : fir_Op<mnemonic, traits> {

  let assemblyFormat = [{
    operands attr-dict `:` functional-type(operands, results)
  }];
}

<<<<<<< HEAD
def fir_OneResultOpBuilder : OpBuilderDAG<(ins
=======
// Base builder for allocate operations
def fir_AllocateOpBuilder : OpBuilder<(ins
    "mlir::Type":$inType,
    CArg<"mlir::ValueRange", "{}">:$lenParams,
    CArg<"mlir::ValueRange", "{}">:$sizes,
    CArg<"llvm::ArrayRef<mlir::NamedAttribute>", "{}">:$attributes),
  [{
    $_state.addTypes(getRefTy(inType));
    $_state.addAttribute("in_type", TypeAttr::get(inType));
    $_state.addOperands(sizes);
    $_state.addAttributes(attributes);
  }]>;

def fir_NamedAllocateOpBuilder : OpBuilder<(ins
    "mlir::Type":$inType,
    "llvm::StringRef":$name,
    CArg<"mlir::ValueRange", "{}">:$lenParams,
    CArg<"mlir::ValueRange","{}">:$sizes,
    CArg<"llvm::ArrayRef<mlir::NamedAttribute>", "{}">:$attributes),
  [{
    $_state.addTypes(getRefTy(inType));
    $_state.addAttribute("in_type", TypeAttr::get(inType));
    if (!name.empty())
      $_state.addAttribute("name", $_builder.getStringAttr(name));
    $_state.addOperands(sizes);
    $_state.addAttributes(attributes);
  }]>;

def fir_OneResultOpBuilder : OpBuilder<(ins
>>>>>>> 57d20cbf
    "mlir::Type":$resultType,
    "mlir::ValueRange":$operands,
    CArg<"llvm::ArrayRef<mlir::NamedAttribute>", "{}">:$attributes),
  [{
    if (resultType)
      $_state.addTypes(resultType);
    $_state.addOperands(operands);
    $_state.addAttributes(attributes);
  }]>;

// Base class of FIR operations that return 1 result
class fir_OneResultOp<string mnemonic, list<OpTrait> traits = []> :
    fir_Op<mnemonic, traits>, Results<(outs fir_Type:$res)> {
  let builders = [fir_OneResultOpBuilder];
}

// Base class of FIR operations that have 1 argument and return 1 result
class fir_SimpleOneResultOp<string mnemonic, list<OpTrait> traits = []> :
    fir_SimpleOp<mnemonic, traits> {
  let builders = [fir_OneResultOpBuilder];
}

<<<<<<< HEAD
=======
class fir_TwoBuilders<OpBuilder b1, OpBuilder b2> {
  list<OpBuilder> builders = [b1, b2];
}

class fir_AllocatableBaseOp<string mnemonic, list<OpTrait> traits = []> :
    fir_Op<mnemonic, traits>, Results<(outs fir_Type:$res)> {
  let arguments = (ins
    OptionalAttr<StrAttr>:$name,
    OptionalAttr<BoolAttr>:$target
  );
}

class fir_AllocatableOp<string mnemonic, Resource resource,
      list<OpTrait> traits = []> :
    fir_AllocatableBaseOp<mnemonic,
	!listconcat(traits, [MemoryEffects<[MemAlloc<resource>]>])>,
    fir_TwoBuilders<fir_AllocateOpBuilder, fir_NamedAllocateOpBuilder>,
    Arguments<(ins TypeAttr:$in_type, Variadic<AnyIntegerType>:$args)> {

  let parser = [{
    mlir::Type intype;
    if (parser.parseType(intype))
      return mlir::failure();
    auto &builder = parser.getBuilder();
    result.addAttribute(inType(), mlir::TypeAttr::get(intype));
    llvm::SmallVector<mlir::OpAsmParser::OperandType, 8> operands;
    llvm::SmallVector<mlir::Type, 8> typeVec;
    bool hasOperands = false;
    if (!parser.parseOptionalLParen()) {
      // parse the LEN params of the derived type. (<params> : <types>)
      if (parser.parseOperandList(operands,
                                  mlir::OpAsmParser::Delimiter::None) ||
          parser.parseColonTypeList(typeVec) ||
          parser.parseRParen())
        return mlir::failure();
      auto lens = builder.getI32IntegerAttr(operands.size());
      result.addAttribute(lenpName(), lens);
      hasOperands = true;
    }
    if (!parser.parseOptionalComma()) {
      // parse size to scale by, vector of n dimensions of type index
      auto opSize = operands.size();
      if (parser.parseOperandList(operands, mlir::OpAsmParser::Delimiter::None))
        return mlir::failure();
      for (auto i = opSize, end = operands.size(); i != end; ++i)
        typeVec.push_back(builder.getIndexType());
      hasOperands = true;
    }
    if (hasOperands &&
        parser.resolveOperands(operands, typeVec, parser.getNameLoc(),
                               result.operands))
      return mlir::failure();
    mlir::Type restype = wrapResultType(intype);
    if (!restype) {
      parser.emitError(parser.getNameLoc(), "invalid allocate type: ")
          << intype;
      return mlir::failure();
    }
    if (parser.parseOptionalAttrDict(result.attributes) ||
        parser.addTypeToList(restype, result.types))
      return mlir::failure();
    return mlir::success();
  }];

  let printer = [{
    p << getOperationName() << ' ' << (*this)->getAttr(inType());
    if (hasLenParams()) {
      // print the LEN parameters to a derived type in parens
      p << '(' << getLenParams() << " : " << getLenParams().getTypes() << ')';
    }
    // print the shape of the allocation (if any); all must be index type
    for (auto sh : getShapeOperands()) {
      p << ", ";
      p.printOperand(sh);
    }
    p.printOptionalAttrDict((*this)->getAttrs(), {inType(), lenpName()});
  }];

  string extraAllocClassDeclaration = [{
    static constexpr llvm::StringRef inType() { return "in_type"; }
    static constexpr llvm::StringRef lenpName() { return "len_param_count"; }
    mlir::Type getAllocatedType();

    bool hasLenParams() { return bool{(*this)->getAttr(lenpName())}; }
    bool hasShapeOperands() { return numShapeOperands() > 0; }

    unsigned numLenParams() {
      if (auto val = (*this)->getAttrOfType<mlir::IntegerAttr>(lenpName()))
        return val.getInt();
      return 0;
    }

    operand_range getLenParams() {
      return {operand_begin(), operand_begin() + numLenParams()};
    }

    unsigned numShapeOperands() {
      return operand_end() - operand_begin() + numLenParams();
    }

    operand_range getShapeOperands() {
      return {operand_begin() + numLenParams(), operand_end()};
    }

    static mlir::Type getRefTy(mlir::Type ty);

    /// Get the input type of the allocation
    mlir::Type getInType() {
      return (*this)->getAttrOfType<mlir::TypeAttr>(inType()).getValue();
    }
  }];

  // Verify checks common to all allocation operations
  string allocVerify = [{
    llvm::SmallVector<llvm::StringRef, 8> visited;
    if (verifyInType(getInType(), visited, numShapeOperands()))
      return emitOpError("invalid type for allocation");
    if (verifyRecordLenParams(getInType(), numLenParams()))
      return emitOpError("LEN params do not correspond to type");
  }];
}

>>>>>>> 57d20cbf
//===----------------------------------------------------------------------===//
// Memory SSA operations
//===----------------------------------------------------------------------===//

def fir_AllocaOp : fir_Op<"alloca", [AttrSizedOperandSegments,
    MemoryEffects<[MemAlloc<AutomaticAllocationScopeResource>]>]> {
  let summary = "allocate storage for a temporary on the stack given a type";
  let description = [{
    This primitive operation is used to allocate an object on the stack.  A
    reference to the object of type `!fir.ref<T>` is returned.  The returned
    object has an undefined/uninitialized state.  The allocation can be given
    an optional name.  The allocation may have a dynamic repetition count
    for allocating a sequence of locations for the specified type.

    ```mlir
      %c = ... : i64
      %x = fir.alloca i32
      %y = fir.alloca !fir.array<8 x i64>
      %z = fir.alloca f32, %c

      %i = ... : i16
      %j = ... : i32
      %w = fir.alloca !fir.type<PT(len1:i16, len2:i32)> (%i, %j : i16, i32)
    ```

    Note that in the case of `%z`, a contiguous block of memory is allocated
    and its size is a runtime multiple of a 32-bit REAL value.

    In the case of `%w`, the arguments `%i` and `%j` are LEN parameters
    (`len1`, `len2`) to the type `PT`.

    Finally, the operation is undefined if the ssa-value `%c` is negative.

    Fortran Semantics:
    There is no language mechanism in Fortran to allocate space on the stack
    like C's `alloca()` function. Therefore fir.alloca is not control-flow
    dependent. However, the lifetime of a stack allocation is often limited to
    a small region and a legal implementation may reuse stack storage in other
    regions when there is no conflict. For example, take the following code
    fragment.

    ```fortran
      CALL foo(1)
      CALL foo(2)
      CALL foo(3)
    ```

    A legal implementation can allocate a stack slot and initialize it with the
    constant `1`, then pass that by reference to foo. Likewise for the second
    and third calls to foo, each stack slot being initialized accordingly. It is
    also a conforming implementation to reuse the same stack slot for all three
    calls, just initializing each in turn. This is possible  as the lifetime of
    the copy of each constant need not exceed that of the CALL statement.
    Indeed, a user would likely expect a good Fortran compiler to perform such
    an optimization.

    Until Fortran 2018, procedures defaulted to non-recursive. A legal
    implementation could therefore convert stack allocations to global
    allocations. Such a conversion effectively adds the SAVE attribute to all
    variables.

    Some temporary entities (large arrays) probably should not be stack
    allocated as stack space can often be limited. A legal implementation can
    convert these large stack allocations to heap allocations regardless of
    whether the procedure is recursive or not.
  }];

  let arguments = (ins
    TypeAttr:$in_type,
    OptionalAttr<StrAttr>:$uniq_name,
    OptionalAttr<StrAttr>:$bindc_name,
    Variadic<AnyIntegerType>:$typeparams,
    Variadic<AnyIntegerType>:$shape
  );
  let results = (outs fir_ReferenceType);

  let parser = "return parseAlloca(parser, result);";
  let printer = "printAlloca(p, *this);";

  let builders = [
    OpBuilderDAG<(ins "mlir::Type":$in_type, "llvm::StringRef":$uniq_name,
      "llvm::StringRef":$bindc_name, CArg<"mlir::ValueRange", "{}">:$typeparams,
      CArg<"mlir::ValueRange", "{}">:$shape,
      CArg<"llvm::ArrayRef<mlir::NamedAttribute>", "{}">:$attributes)>,
    OpBuilderDAG<(ins "mlir::Type":$in_type, "llvm::StringRef":$uniq_name,
      CArg<"mlir::ValueRange", "{}">:$typeparams,
      CArg<"mlir::ValueRange", "{}">:$shape,
      CArg<"llvm::ArrayRef<mlir::NamedAttribute>", "{}">:$attributes)>,
    OpBuilderDAG<(ins "mlir::Type":$in_type,
      CArg<"mlir::ValueRange", "{}">:$typeparams,
      CArg<"mlir::ValueRange", "{}">:$shape,
      CArg<"llvm::ArrayRef<mlir::NamedAttribute>", "{}">:$attributes)>];

  let verifier = [{
    llvm::SmallVector<llvm::StringRef> visited;
    if (verifyInType(getInType(), visited, numShapeOperands()))
      return emitOpError("invalid type for allocation");
    if (verifyTypeParamCount(getInType(), numLenParams()))
      return emitOpError("LEN params do not correspond to type");
    mlir::Type outType = getType();
    if (!outType.isa<fir::ReferenceType>())
      return emitOpError("must be a !fir.ref type");
    if (fir::isa_unknown_size_box(fir::dyn_cast_ptrEleTy(outType)))
      return emitOpError("cannot allocate !fir.box of unknown rank or type");
    return mlir::success();
  }];

  let extraClassDeclaration = [{
    mlir::Type getAllocatedType();
    bool hasLenParams() { return !typeparams().empty(); }
    bool hasShapeOperands() { return !shape().empty(); }
    unsigned numLenParams() { return typeparams().size(); }
    operand_range getLenParams() { return typeparams(); }
    unsigned numShapeOperands() { return shape().size(); }
    operand_range getShapeOperands() { return shape(); }
    static mlir::Type getRefTy(mlir::Type ty);
    mlir::Type getInType() { return in_type(); }
  }];
}

def fir_AllocMemOp : fir_Op<"allocmem",
    [MemoryEffects<[MemAlloc<DefaultResource>]>, AttrSizedOperandSegments]> {
  let summary = "allocate storage on the heap for an object of a given type";

  let description = [{
    Creates a heap memory reference suitable for storing a value of the
    given type, T.  The heap refernce returned has type `!fir.heap<T>`.
    The memory object is in an undefined state.  `allocmem` operations must
    be paired with `freemem` operations to avoid memory leaks.

    ```mlir
      %0 = fir.allocmem !fir.array<10 x f32>
      fir.freemem %0 : !fir.heap<!fir.array<10 x f32>>
    ```
  }];

  let arguments = (ins
    TypeAttr:$in_type,
    OptionalAttr<StrAttr>:$uniq_name,
    OptionalAttr<StrAttr>:$bindc_name,
    Variadic<AnyIntegerType>:$typeparams,
    Variadic<AnyIntegerType>:$shape
  );
  let results = (outs fir_HeapType);

  let parser = "return parseAllocMem(parser, result);";
  let printer = "printAllocMem(p, *this);";

  let builders = [
    OpBuilderDAG<(ins "mlir::Type":$in_type, "llvm::StringRef":$uniq_name,
      "llvm::StringRef":$bindc_name, CArg<"mlir::ValueRange", "{}">:$typeparams,
      CArg<"mlir::ValueRange", "{}">:$shape,
      CArg<"llvm::ArrayRef<mlir::NamedAttribute>", "{}">:$attributes)>,
    OpBuilderDAG<(ins "mlir::Type":$in_type, "llvm::StringRef":$uniq_name,
      CArg<"mlir::ValueRange", "{}">:$typeparams,
      CArg<"mlir::ValueRange", "{}">:$shape,
      CArg<"llvm::ArrayRef<mlir::NamedAttribute>", "{}">:$attributes)>,
    OpBuilderDAG<(ins "mlir::Type":$in_type,
      CArg<"mlir::ValueRange", "{}">:$typeparams,
      CArg<"mlir::ValueRange", "{}">:$shape,
      CArg<"llvm::ArrayRef<mlir::NamedAttribute>", "{}">:$attributes)>];

  let verifier = [{
    llvm::SmallVector<llvm::StringRef> visited;
    if (verifyInType(getInType(), visited, numShapeOperands()))
      return emitOpError("invalid type for allocation");
    if (verifyTypeParamCount(getInType(), numLenParams()))
      return emitOpError("LEN params do not correspond to type");
    mlir::Type outType = getType();
    if (!outType.dyn_cast<fir::HeapType>())
      return emitOpError("must be a !fir.heap type");
    if (fir::isa_unknown_size_box(fir::dyn_cast_ptrEleTy(outType)))
      return emitOpError("cannot allocate !fir.box of unknown rank or type");
    return mlir::success();
  }];

  let extraClassDeclaration = [{
    mlir::Type getAllocatedType();
    bool hasLenParams() { return !typeparams().empty(); }
    bool hasShapeOperands() { return !shape().empty(); }
    unsigned numLenParams() { return typeparams().size(); }
    operand_range getLenParams() { return typeparams(); }
    unsigned numShapeOperands() { return shape().size(); }
    operand_range getShapeOperands() { return shape(); }
    static mlir::Type getRefTy(mlir::Type ty);
    mlir::Type getInType() { return in_type(); }
  }];
}

def fir_FreeMemOp : fir_Op<"freemem", [MemoryEffects<[MemFree]>]> {
  let summary = "free a heap object";

  let description = [{
    Deallocates a heap memory reference that was allocated by an `allocmem`.
    The memory object that is deallocated is placed in an undefined state
    after `fir.freemem`.  Optimizations may treat the loading of an object
    in the undefined state as undefined behavior.  This includes aliasing
    references, such as the result of an `fir.embox`.

    ```mlir
      %21 = fir.allocmem !fir.type<ZT(p:i32){field:i32}>
      ...
      fir.freemem %21 : !fir.heap<!fir.type<ZT>>
    ```
  }];

  let arguments = (ins Arg<fir_HeapType, "", [MemFree]>:$heapref);

  let assemblyFormat = "$heapref attr-dict `:` type($heapref)";
}

def fir_LoadOp : fir_OneResultOp<"load"> {
  let summary = "load a value from a memory reference";
  let description = [{
    Load a value from a memory reference into an ssa-value (virtual register).
    Produces an immutable ssa-value of the referent type. A memory reference
    has type `!fir.ref<T>`, `!fir.heap<T>`, or `!fir.ptr<T>`.

    ```mlir
      %a = fir.alloca i32
      %l = fir.load %a : !fir.ref<i32>
    ```

    The ssa-value has an undefined value if the memory reference is undefined
    or null.
  }];

  let arguments = (ins Arg<AnyReferenceLike, "", [MemRead]>:$memref);

  let builders = [OpBuilder<(ins "mlir::Value":$refVal),
    [{
      if (!refVal) {
        mlir::emitError($_state.location, "LoadOp has null argument");
        return;
      }
      auto eleTy = fir::dyn_cast_ptrEleTy(refVal.getType());
      if (!eleTy) {
        mlir::emitError($_state.location, "not a memory reference type");
        return;
      }
      $_state.addOperands(refVal);
      $_state.addTypes(eleTy);
    }]
  >];

  let parser = [{
    mlir::Type type;
    mlir::OpAsmParser::OperandType oper;
    if (parser.parseOperand(oper) ||
        parser.parseOptionalAttrDict(result.attributes) ||
        parser.parseColonType(type) ||
        parser.resolveOperand(oper, type, result.operands))
       return mlir::failure();
    mlir::Type eleTy;
    if (getElementOf(eleTy, type) ||
        parser.addTypeToList(eleTy, result.types))
       return mlir::failure();
    return mlir::success();
  }];

  let printer = [{
    p << getOperationName() << ' ';
    p.printOperand(memref());
    p.printOptionalAttrDict((*this)->getAttrs(), {});
    p << " : " << memref().getType();
  }];

  let extraClassDeclaration = [{
    static mlir::ParseResult getElementOf(mlir::Type &ele, mlir::Type ref);
  }];
}

def fir_StoreOp : fir_Op<"store", []> {
  let summary = "store an SSA-value to a memory location";

  let description = [{
    Store an ssa-value (virtual register) to a memory reference.  The stored
    value must be of the same type as the referent type of the memory
    reference.

    ```mlir
      %v = ... : f64
      %p = ... : !fir.ptr<f64>
      fir.store %v to %p : !fir.ptr<f64>
    ```

    The above store changes the value to which the pointer is pointing and not
    the pointer itself. The operation is undefined if the memory reference,
    `%p`, is undefined or null.
  }];

  let arguments = (ins AnyType:$value,
                   Arg<AnyReferenceLike, "", [MemWrite]>:$memref);

  let parser = [{
    mlir::Type type;
    mlir::OpAsmParser::OperandType oper;
    mlir::OpAsmParser::OperandType store;
    if (parser.parseOperand(oper) ||
        parser.parseKeyword("to") ||
        parser.parseOperand(store) ||
        parser.parseOptionalAttrDict(result.attributes) ||
        parser.parseColonType(type) ||
        parser.resolveOperand(oper, elementType(type),
          result.operands) ||
        parser.resolveOperand(store, type, result.operands))
       return mlir::failure();
    return mlir::success();
  }];

  let printer = [{
    p << getOperationName() << ' ';
    p.printOperand(value());
    p << " to ";
    p.printOperand(memref());
    p.printOptionalAttrDict((*this)->getAttrs(), {});
    p << " : " << memref().getType();
  }];

  let verifier = [{
    if (value().getType() != fir::dyn_cast_ptrEleTy(memref().getType()))
      return emitOpError("store value type must match memory reference type");
    if (fir::isa_unknown_size_box(value().getType()))
      return emitOpError("cannot store !fir.box of unknown rank or type");
    return mlir::success();
  }];

  let extraClassDeclaration = [{
    static mlir::Type elementType(mlir::Type refType);
  }];
}

def fir_SaveResultOp : fir_Op<"save_result", [AttrSizedOperandSegments]> {
  let summary = [{
    save an array, box, or record function result SSA-value to a memory location
  }];

  let description = [{
    Save the result of a function returning an array, box, or record type value
    into a memory location given the shape and length parameters of the result.

    Function results of type fir.box, fir.array, or fir.rec are abstract values
    that require a storage to be manipulated on the caller side. This operation
    allows associating such abstract result to a storage. In later lowering of
    the function interfaces, this storage might be used to pass the result in
    memory.
    
    For arrays, result, it is required to provide the shape of the result. For
    character arrays and derived types with length parameters, the length
    parameter values must be provided.

    The fir.save_result associated to a function call must immediately follow
    the call and be in the same block.  

    ```mlir
      %buffer = fir.alloca fir.array<?xf32>, %c100
      %shape = fir.shape %c100
      %array_result = fir.call @foo() : () -> fir.array<?xf32>
      fir.save_result %array_result to %buffer(%shape)
      %coor = fir.array_coor %buffer%(%shape), %c5
      %fifth_element = fir.load %coor : f32 
    ```

    The above fir.save_result allows saving a fir.array function result into
    a buffer to later access its 5th element.

  }];

  let arguments = (ins AnyType:$value,
                   Arg<AnyReferenceLike, "", [MemWrite]>:$memref,
                   Optional<AnyShapeType>:$shape,
                   Variadic<AnyIntegerType>:$typeparams);

  let assemblyFormat = [{
    $value `to` $memref (`(` $shape^ `)`)? (`typeparams` $typeparams^)?
    attr-dict `:` type(operands)
  }];

  let verifier = [{ return ::verify(*this); }];
}

def fir_CharConvertOp : fir_Op<"char_convert", []> {
  let summary = [{
    Primitive to convert an entity of type CHARACTER from one KIND to a
    different KIND.
  }];

  let description = [{
    Copy a CHARACTER (must be in memory) of KIND _k1_ to a CHARACTER (also must
    be in memory) of KIND _k2_ where _k1_ != _k2_ and the buffers do not
    overlap. This latter restriction is unchecked, as the Fortran language
    definition eliminates the overlapping in memory case.

    The number of code points copied is specified explicitly as the second
    argument. The length of the !fir.char type is ignored.

    ```mlir
      fir.char_convert %1 for %2 to %3 : !fir.ref<!fir.char<1,?>>, i32, !fir.ref<!fir.char<2,20>>
    ```

    Should future support for encodings other than ASCII be supported, codegen
    can generate a call to a runtime helper routine which will map the code
    points from UTF-8 to UCS-2, for example. Such remappings may not always
    be possible as they may involve the creation of more code points than the
    `count` limit. These details are left as future to-dos.
  }];

  let arguments = (ins
    Arg<AnyReferenceLike, "", [MemRead]>:$from,
    AnyIntegerType:$count,
    Arg<AnyReferenceLike, "", [MemWrite]>:$to
  );

  let assemblyFormat = [{
    $from `for` $count `to` $to attr-dict `:` type(operands)
  }];

  let verifier = [{ return ::verify(*this); }];
}

def fir_UndefOp : fir_OneResultOp<"undefined", [NoSideEffect]> {
  let summary = "explicit undefined value of some type";
  let description = [{
    Constructs an ssa-value of the specified type with an undefined value.
    This operation is typically created internally by the mem2reg conversion
    pass. An undefined value can be of any type except `!fir.ref<T>`.

    ```mlir
      %a = fir.undefined !fir.array<10 x !fir.type<T>>
    ```

    The example creates an array shaped ssa value. The array is rank 1, extent
    10, and each element has type `!fir.type<T>`.
  }];

  let results = (outs AnyType:$intype);

  let assemblyFormat = "type($intype) attr-dict";

  let verifier = [{
    // allow `undef : ref<T>` since it is a possible from transformations
    return mlir::success();
  }];
}

def fir_ZeroOp : fir_OneResultOp<"zero_bits", [NoSideEffect]> {
  let summary = "explicit polymorphic zero value of some type";
  let description = [{
    Constructs an ssa-value of the specified type with a value of zero for all
    bits.

    ```mlir
      %a = fir.zero_bits !fir.box<!fir.array<10 x !fir.type<T>>>
    ```

    The example creates a value of type box where all bits are zero.
  }];

  let results = (outs AnyType:$intype);

  let assemblyFormat = "type($intype) attr-dict";
}

//===----------------------------------------------------------------------===//
// Terminator operations
//===----------------------------------------------------------------------===//

class fir_SwitchTerminatorOp<string mnemonic, list<OpTrait> traits = []> :
    fir_Op<mnemonic, !listconcat(traits, [AttrSizedOperandSegments,
    DeclareOpInterfaceMethods<BranchOpInterface>, Terminator])> {

  let arguments = (ins
    AnyType:$selector,
    Variadic<AnyType>:$compareArgs,
    Variadic<AnyType>:$targetArgs
  );

  let results = (outs);

  let successors = (successor VariadicSuccessor<AnySuccessor>:$targets);

  string extraSwitchClassDeclaration = [{
    using Conditions = mlir::Value;

    static constexpr llvm::StringRef getCasesAttr() { return "case_tags"; }

    // The number of destination conditions that may be tested
    unsigned getNumConditions() {
      return (*this)->getAttrOfType<mlir::ArrayAttr>(getCasesAttr()).size();
    }

    // The selector is the value being tested to determine the destination
    mlir::Value getSelector() { return selector(); }
    mlir::Value getSelector(llvm::ArrayRef<mlir::Value> operands) {
      return operands[0];
    }

    // The number of blocks that may be branched to
    unsigned getNumDest() { return (*this)->getNumSuccessors(); }

    llvm::Optional<mlir::OperandRange> getCompareOperands(unsigned cond);
    llvm::Optional<llvm::ArrayRef<mlir::Value>> getCompareOperands(
        llvm::ArrayRef<mlir::Value> operands, unsigned cond);

    llvm::Optional<llvm::ArrayRef<mlir::Value>> getSuccessorOperands(
        llvm::ArrayRef<mlir::Value> operands, unsigned cond);
    using BranchOpInterfaceTrait::getSuccessorOperands;

    // Helper function to deal with Optional operand forms
    void printSuccessorAtIndex(mlir::OpAsmPrinter &p, unsigned i) {
      auto *succ = getSuccessor(i);
      auto ops = getSuccessorOperands(i);
      if (ops.hasValue())
        p.printSuccessorAndUseList(succ, ops.getValue());
      else
        p.printSuccessor(succ);
    }

    unsigned targetOffsetSize();
  }];
}

class fir_IntegralSwitchTerminatorOp<string mnemonic,
    list<OpTrait> traits = []> : fir_SwitchTerminatorOp<mnemonic, traits> {

  let skipDefaultBuilders = 1;
  let builders = [OpBuilder<(ins "mlir::Value":$selector,
    "llvm::ArrayRef<int64_t>":$compareOperands,
    "llvm::ArrayRef<mlir::Block *>":$destinations,
    CArg<"llvm::ArrayRef<mlir::ValueRange>", "{}">:$destOperands,
    CArg<"llvm::ArrayRef<mlir::NamedAttribute>", "{}">:$attributes),
    [{
      $_state.addOperands(selector);
      llvm::SmallVector<mlir::Attribute> ivalues;
      for (auto iv : compareOperands)
        ivalues.push_back($_builder.getI64IntegerAttr(iv));
      ivalues.push_back($_builder.getUnitAttr());
      $_state.addAttribute(getCasesAttr(), $_builder.getArrayAttr(ivalues));
      const auto count = destinations.size();
      for (auto d : destinations)
        $_state.addSuccessors(d);
      const auto opCount = destOperands.size();
      llvm::SmallVector<int32_t> argOffs;
      int32_t sumArgs = 0;
      for (std::remove_const_t<decltype(count)> i = 0; i != count; ++i) {
        if (i < opCount) {
          $_state.addOperands(destOperands[i]);
          const auto argSz = destOperands[i].size();
          argOffs.push_back(argSz);
          sumArgs += argSz;
        } else {
          argOffs.push_back(0);
        }
      }
      $_state.addAttribute(getOperandSegmentSizeAttr(),
        $_builder.getI32VectorAttr({1, 0, sumArgs}));
      $_state.addAttribute(getTargetOffsetAttr(),
        $_builder.getI32VectorAttr(argOffs));
      $_state.addAttributes(attributes);
    }]
  >];

  let parser = [{
    mlir::OpAsmParser::OperandType selector;
    mlir::Type type;
    if (parseSelector(parser, result, selector, type))
      return mlir::failure();

    llvm::SmallVector<mlir::Attribute> ivalues;
    llvm::SmallVector<mlir::Block *> dests;
    llvm::SmallVector<llvm::SmallVector<mlir::Value>> destArgs;
    while (true) {
      mlir::Attribute ivalue; // Integer or Unit
      mlir::Block *dest;
      llvm::SmallVector<mlir::Value> destArg;
      mlir::NamedAttrList temp;
      if (parser.parseAttribute(ivalue, "i", temp) ||
          parser.parseComma() ||
          parser.parseSuccessorAndUseList(dest, destArg))
        return mlir::failure();
      ivalues.push_back(ivalue);
      dests.push_back(dest);
      destArgs.push_back(destArg);
      if (!parser.parseOptionalRSquare())
        break;
      if (parser.parseComma())
        return mlir::failure();
    }
    auto &bld = parser.getBuilder();
    result.addAttribute(getCasesAttr(), bld.getArrayAttr(ivalues));
    llvm::SmallVector<int32_t> argOffs;
    int32_t sumArgs = 0;
    const auto count = dests.size();
    for (std::remove_const_t<decltype(count)> i = 0; i != count; ++i) {
      result.addSuccessors(dests[i]);
      result.addOperands(destArgs[i]);
      auto argSize = destArgs[i].size();
      argOffs.push_back(argSize);
      sumArgs += argSize;
    }
    result.addAttribute(getOperandSegmentSizeAttr(),
                        bld.getI32VectorAttr({1, 0, sumArgs}));
    result.addAttribute(getTargetOffsetAttr(), bld.getI32VectorAttr(argOffs));
    return mlir::success();
  }];

  let printer = [{
    p << getOperationName() << ' ';
    p.printOperand(getSelector());
    p << " : " << getSelector().getType() << " [";
    auto cases =
      (*this)->getAttrOfType<mlir::ArrayAttr>(getCasesAttr()).getValue();
    auto count = getNumConditions();
    for (decltype(count) i = 0; i != count; ++i) {
      if (i)
        p << ", ";
      auto &attr = cases[i];
      if (auto intAttr = attr.dyn_cast_or_null<mlir::IntegerAttr>())
        p << intAttr.getValue();
      else
        p.printAttribute(attr);
      p << ", ";
      printSuccessorAtIndex(p, i);
    }
    p << ']';
    p.printOptionalAttrDict((*this)->getAttrs(), {getCasesAttr(),
        getCompareOffsetAttr(), getTargetOffsetAttr(),
        getOperandSegmentSizeAttr()});
  }];

  let verifier = [{
    if (!(getSelector().getType().isa<mlir::IntegerType>() ||
          getSelector().getType().isa<mlir::IndexType>() ||
          getSelector().getType().isa<fir::IntegerType>()))
      return emitOpError("must be an integer");
    auto cases = (*this)->getAttrOfType<mlir::ArrayAttr>(getCasesAttr()).getValue();
    auto count = getNumDest();
    if (count == 0)
      return emitOpError("must have at least one successor");
    if (getNumConditions() != count)
      return emitOpError("number of cases and targets don't match");
    if (targetOffsetSize() != count)
      return emitOpError("incorrect number of successor operand groups");
    for (decltype(count) i = 0; i != count; ++i) {
      auto &attr = cases[i];
      if (!(attr.isa<mlir::IntegerAttr>() || attr.isa<mlir::UnitAttr>()))
        return emitOpError("invalid case alternative");
    }
    return mlir::success();
  }];

  let extraClassDeclaration = extraSwitchClassDeclaration;
}

def fir_SelectOp : fir_IntegralSwitchTerminatorOp<"select"> {
  let summary = "a multiway branch";

  let description = [{
    A multiway branch terminator with similar semantics to C's `switch`
    statement.  A selector value is matched against a list of constants
    of the same type for a match.  When a match is found, control is
    transferred to the corresponding basic block.  A `select` must have
    at least one basic block with a corresponding `unit` match, and
    that block will be selected when all other conditions fail to match.

    ```mlir
      fir.select %arg:i32 [1, ^bb1(%0 : i32),
                           2, ^bb2(%2,%arg,%arg2 : i32,i32,i32),
                          -3, ^bb3(%arg2,%2 : i32,i32),
                           4, ^bb4(%1 : i32),
                        unit, ^bb5]
    ```
  }];
}

def fir_SelectRankOp : fir_IntegralSwitchTerminatorOp<"select_rank"> {
  let summary = "Fortran's SELECT RANK statement";

  let description = [{
    Similar to `select`, `select_rank` provides a way to express Fortran's
    SELECT RANK construct.  In this case, the rank of the selector value
    is matched against constants of integer type.  The structure is the
    same as `select`, but `select_rank` determines the rank of the selector
    variable at runtime to determine the best match.

    ```mlir
      fir.select_rank %arg:i32 [1, ^bb1(%0 : i32),
                                2, ^bb2(%2,%arg,%arg2 : i32,i32,i32),
                                3, ^bb3(%arg2,%2 : i32,i32),
                               -1, ^bb4(%1 : i32),
                             unit, ^bb5]
    ```
  }];
}

def fir_SelectCaseOp : fir_SwitchTerminatorOp<"select_case"> {
  let summary = "Fortran's SELECT CASE statement";

  let description = [{
    Similar to `select`, `select_case` provides a way to express Fortran's
    SELECT CASE construct.  In this case, the selector value is matched
    against variables (not just constants) and ranges.  The structure is
    the same as `select`, but `select_case` allows for the expression of
    more complex match conditions.

    ```mlir
      fir.select_case %arg : i32 [
            #fir.point, %0, ^bb1(%0 : i32),
            #fir.lower, %1, ^bb2(%2,%arg,%arg2,%1 : i32,i32,i32,i32),
            #fir.interval, %2, %3, ^bb3(%2,%arg2 : i32,i32),
            #fir.upper, %arg, ^bb4(%1 : i32),
            unit, ^bb5]
    ```
  }];

  let skipDefaultBuilders = 1;
  let builders = [
    OpBuilder<(ins "mlir::Value":$selector,
      "llvm::ArrayRef<mlir::Attribute>":$compareAttrs,
      "llvm::ArrayRef<mlir::ValueRange>":$cmpOperands,
      "llvm::ArrayRef<mlir::Block *>":$destinations,
      CArg<"llvm::ArrayRef<mlir::ValueRange>", "{}">:$destOperands,
      CArg<"llvm::ArrayRef<mlir::NamedAttribute>", "{}">:$attributes)>,
    OpBuilder<(ins "mlir::Value":$selector,
      "llvm::ArrayRef<mlir::Attribute>":$compareAttrs,
      "llvm::ArrayRef<mlir::Value>":$cmpOpList,
      "llvm::ArrayRef<mlir::Block *>":$destinations,
      CArg<"llvm::ArrayRef<mlir::ValueRange>", "{}">:$destOperands,
      CArg<"llvm::ArrayRef<mlir::NamedAttribute>", "{}">:$attributes)>];

  let parser = "return parseSelectCase(parser, result);";

  let printer = [{
    p << getOperationName() << ' ';
    p.printOperand(getSelector());
    p << " : " << getSelector().getType() << " [";
    auto cases = (*this)->getAttrOfType<mlir::ArrayAttr>(getCasesAttr()).getValue();
    auto count = getNumConditions();
    for (decltype(count) i = 0; i != count; ++i) {
      if (i)
        p << ", ";
      p << cases[i] << ", ";
      if (!cases[i].isa<mlir::UnitAttr>()) {
        auto caseArgs = *getCompareOperands(i);
        p.printOperand(*caseArgs.begin());
        p << ", ";
        if (cases[i].isa<fir::ClosedIntervalAttr>()) {
          p.printOperand(*(++caseArgs.begin()));
          p << ", ";
        }
      }
      printSuccessorAtIndex(p, i);
    }
    p << ']';
    p.printOptionalAttrDict((*this)->getAttrs(), {getCasesAttr(), getCompareOffsetAttr(),
        getTargetOffsetAttr(), getOperandSegmentSizeAttr()});
  }];

  let verifier = [{
    if (!(getSelector().getType().isa<mlir::IntegerType>() ||
          getSelector().getType().isa<mlir::IndexType>() ||
          getSelector().getType().isa<fir::IntegerType>() ||
          getSelector().getType().isa<fir::LogicalType>() ||
          getSelector().getType().isa<fir::CharacterType>()))
      return emitOpError("must be an integer, character, or logical");
    auto cases = (*this)->getAttrOfType<mlir::ArrayAttr>(getCasesAttr()).getValue();
    auto count = getNumDest();
    if (count == 0)
      return emitOpError("must have at least one successor");
    if (getNumConditions() != count)
      return emitOpError("number of conditions and successors don't match");
    if (compareOffsetSize() != count)
      return emitOpError("incorrect number of compare operand groups");
    if (targetOffsetSize() != count)
      return emitOpError("incorrect number of successor operand groups");
    for (decltype(count) i = 0; i != count; ++i) {
      auto &attr = cases[i];
      if (!(attr.isa<fir::PointIntervalAttr>() ||
            attr.isa<fir::LowerBoundAttr>() ||
            attr.isa<fir::UpperBoundAttr>() ||
            attr.isa<fir::ClosedIntervalAttr>() ||
            attr.isa<mlir::UnitAttr>()))
        return emitOpError("incorrect select case attribute type");
    }
    return mlir::success();
  }];

  let extraClassDeclaration = extraSwitchClassDeclaration#[{
    unsigned compareOffsetSize();
  }];
}

def fir_SelectTypeOp : fir_SwitchTerminatorOp<"select_type"> {
  let summary = "Fortran's SELECT TYPE statement";

  let description = [{
    Similar to `select`, `select_type` provides a way to express Fortran's
    SELECT TYPE construct.  In this case, the type of the selector value
    is matched against a list of type descriptors.  The structure is the
    same as `select`, but `select_type` determines the type of the selector
    variable at runtime to determine the best match.

    ```mlir
      fir.select_type %arg : !fir.box<()> [
          #fir.instance<!fir.type<type1>>, ^bb1(%0 : i32),
          #fir.instance<!fir.type<type2>>, ^bb2(%2 : i32),
          #fir.subsumed<!fir.type<type3>>, ^bb3(%2 : i32),
          #fir.instance<!fir.type<type4>>, ^bb4(%1,%3 : i32,f32),
          unit, ^bb5]
    ```
  }];

  let skipDefaultBuilders = 1;
  let builders = [OpBuilder<(ins "mlir::Value":$selector,
    "llvm::ArrayRef<mlir::Attribute>":$typeOperands,
    "llvm::ArrayRef<mlir::Block *>":$destinations,
    CArg<"llvm::ArrayRef<mlir::ValueRange>", "{}">:$destOperands,
    CArg<"llvm::ArrayRef<mlir::NamedAttribute>", "{}">:$attributes),
    [{
      $_state.addOperands(selector);
      $_state.addAttribute(getCasesAttr(),
        $_builder.getArrayAttr(typeOperands));
      const auto count = destinations.size();
      for (auto d : destinations)
        $_state.addSuccessors(d);
      const auto opCount = destOperands.size();
      llvm::SmallVector<int32_t> argOffs;
      int32_t sumArgs = 0;
      for (std::remove_const_t<decltype(count)> i = 0; i != count; ++i) {
        if (i < opCount) {
          $_state.addOperands(destOperands[i]);
          const auto argSz = destOperands[i].size();
          argOffs.push_back(argSz);
          sumArgs += argSz;
        } else {
          argOffs.push_back(0);
        }
      }
      $_state.addAttribute(getOperandSegmentSizeAttr(),
        $_builder.getI32VectorAttr({1, 0, sumArgs}));
      $_state.addAttribute(getTargetOffsetAttr(),
        $_builder.getI32VectorAttr(argOffs));
      $_state.addAttributes(attributes);
    }]
  >];

  let parser = "return parseSelectType(parser, result);";

  let printer = [{
    p << getOperationName() << ' ';
    p.printOperand(getSelector());
    p << " : " << getSelector().getType() << " [";
    auto cases = (*this)->getAttrOfType<mlir::ArrayAttr>(getCasesAttr()).getValue();
    auto count = getNumConditions();
    for (decltype(count) i = 0; i != count; ++i) {
      if (i)
        p << ", ";
      p << cases[i] << ", ";
      printSuccessorAtIndex(p, i);
    }
    p << ']';
    p.printOptionalAttrDict((*this)->getAttrs(), {getCasesAttr(), getCompareOffsetAttr(),
        getTargetOffsetAttr(), getOperandSegmentSizeAttr()});
  }];

  let verifier = [{
    if (!(getSelector().getType().isa<fir::BoxType>()))
      return emitOpError("must be a boxed type");
    auto cases = (*this)->getAttrOfType<mlir::ArrayAttr>(getCasesAttr()).getValue();
    auto count = getNumDest();
    if (count == 0)
      return emitOpError("must have at least one successor");
    if (getNumConditions() != count)
      return emitOpError("number of conditions and successors don't match");
    if (targetOffsetSize() != count)
      return emitOpError("incorrect number of successor operand groups");
    for (decltype(count) i = 0; i != count; ++i) {
      auto &attr = cases[i];
      if (!(attr.isa<fir::ExactTypeAttr>() || attr.isa<fir::SubclassAttr>() ||
            attr.isa<mlir::UnitAttr>()))
        return emitOpError("invalid type-case alternative");
    }
    return mlir::success();
  }];

  let extraClassDeclaration = extraSwitchClassDeclaration;
}

def fir_UnreachableOp : fir_Op<"unreachable", [Terminator]> {
  let summary = "the unreachable instruction";

  let description = [{
    Terminates a basic block with the assertion that the end of the block
    will never be reached at runtime.  This instruction can be used
    immediately after a call to the Fortran runtime to terminate the
    program, for example.  This instruction corresponds to the LLVM IR
    instruction `unreachable`.

    ```mlir
      fir.unreachable
    ```
  }];

  let parser = "return mlir::success();";

  let printer = "p << getOperationName();";
}

def fir_FirEndOp : fir_Op<"end", [Terminator]> {
  let summary = "the end instruction";

  let description = [{
    The end terminator is a special terminator used inside various FIR
    operations that have regions.  End is thus the custom invisible terminator
    for these operations.  It is implicit and need not appear in the textual
    representation.
  }];
}

def fir_HasValueOp : fir_Op<"has_value", [Terminator, HasParent<"GlobalOp">]> {
  let summary = "terminator for GlobalOp";
  let description = [{
    The terminator for a GlobalOp with a body.

    ```mlir
      global @variable : tuple<i32, f32> {
        %0 = constant 45 : i32
        %1 = constant 100.0 : f32
        %2 = fir.undefined tuple<i32, f32>
        %3 = constant 0 : index
        %4 = fir.insert_value %2, %0, %3 : (tuple<i32, f32>, i32, index) -> tuple<i32, f32>
        %5 = constant 1 : index
        %6 = fir.insert_value %4, %1, %5 : (tuple<i32, f32>, f32, index) -> tuple<i32, f32>
        fir.has_value %6 : tuple<i32, f32>
      }
    ```
  }];

  let arguments = (ins AnyType:$resval);

  let assemblyFormat = "$resval attr-dict `:` type($resval)";
}

//===------------------------------------------------------------------------===//
// Operations on !fir.box<T> type objects
//===------------------------------------------------------------------------===//

def fir_EmboxOp : fir_Op<"embox", [NoSideEffect, AttrSizedOperandSegments]> {
  let summary = "boxes a given reference and (optional) dimension information";

  let description = [{
    Create a boxed reference value. In Fortran, the implementation can require
    extra information about an entity, such as its type, rank, etc.  This
    auxilliary information is packaged and abstracted as a value with box type
    by the calling routine. (In Fortran, these are called descriptors.)

    ```mlir
      %c1 = constant 1 : index
      %c10 = constant 10 : index
      %5 = ... : !fir.ref<!fir.array<10 x i32>>
      %6 = fir.embox %5 : (!fir.ref<!fir.array<10 x i32>>) -> !fir.box<!fir.array<10 x i32>>
    ```

    The descriptor tuple may contain additional implementation-specific
    information through the use of additional attributes.
    Specifically,
        - shape: emboxing an array may require shape information (an array's
          lower bounds and extents may not be known until runtime),
        - slice: an array section can be described with a slice triple,
        - typeparams: for emboxing a derived type with LEN type parameters,
        - accessMap: unused/experimental.
  }];

  let arguments = (ins
    AnyReferenceLike:$memref,
    Optional<AnyShapeType>:$shape,
    Optional<fir_SliceType>:$slice,
    Variadic<AnyIntegerType>:$typeparams,
    OptionalAttr<AffineMapAttr>:$accessMap
  );

  let results = (outs fir_BoxType);

  let builders = [
    OpBuilder<(ins "llvm::ArrayRef<mlir::Type>":$resultTypes,
      "mlir::Value":$memref, CArg<"mlir::Value", "{}">:$shape,
      CArg<"mlir::Value", "{}">:$slice,
      CArg<"mlir::ValueRange", "{}">:$typeparams),
    [{ return build($_builder, $_state, resultTypes, memref, shape, slice,
                    typeparams, mlir::AffineMapAttr{}); }]>
  ];

  let assemblyFormat = [{
    $memref (`(` $shape^ `)`)? (`[` $slice^ `]`)? (`typeparams` $typeparams^)?
      (`map` $accessMap^)? attr-dict `:` functional-type(operands, results)
  }];

  let verifier = [{ return ::verify(*this); }];

  let extraClassDeclaration = [{
    mlir::Value getShape() { return shape(); }
    mlir::Value getSlice() { return slice(); }
    bool hasLenParams() { return !typeparams().empty(); }
    unsigned numLenParams() { return typeparams().size(); }
  }];
}

def fir_ReboxOp : fir_Op<"rebox", [NoSideEffect, AttrSizedOperandSegments]> {
  let summary = "create a box given another box and (optional) dimension information";

  let description = [{
    Create a new boxed reference value from another box. This is meant to be used
    when the taking a reference to part of a boxed value, or to an entire boxed value with
    new shape or type information.

    The new extra information can be:
      - new shape information (new lower bounds, new rank, or new extents.
        New rank/extents can only be provided if the original fir.box is
        contiguous in all dimension but maybe the first one). The shape
        operand must be provided to set new shape information.
      - new type (only for derived types). It is possible to set the dynamic type
        of the new box to one of the parent types of the input box dynamic type.
        Type parameters cannot be changed. This change is reflected in the requested
        result type of the new box.

    A slice argument can be provided to build a reference to part of a boxed value.
    In this case, the shape operand must be absent or be a fir.shift that can be
    used to provide a non default origin for the slice.

    The following example illustrates creating a fir.box for x(10:33:2)
    where x is described by a fir.box and has non default lower bounds,
    and then applying a new 2-dimension shape to this fir.box.

    ```mlir
      %0 = fir.slice %c10, %c33, %c2 : (index, index, index) -> !fir.slice<1>
      %1 = fir.shift %c0 : (index) -> !fir.shift<1>
      %2 = fir.rebox %x(%1) [%0] : (!fir.box<!fir.array<?xf32>>, !fir.shift<1>, !fir.slice<1>) -> !fir.box<!fir.array<?xf32>>
      %3 = fir.shape %c3, %c4 : (index, index) -> !fir.shape<2>
      %4 = fir.rebox %2(%3) : (!fir.box<!fir.array<?xf32>>, !fir.shape<2>) -> !fir.box<!fir.array<?x?xf32>>
    ```

  }];

  let arguments = (ins
    fir_BoxType:$box,
    Optional<AnyShapeOrShiftType>:$shape,
    Optional<fir_SliceType>:$slice
  );

  let results = (outs fir_BoxType);

  let assemblyFormat = [{
    $box (`(` $shape^ `)`)? (`[` $slice^ `]`)? attr-dict `:` functional-type(operands, results)
  }];

  let verifier = [{ return ::verify(*this); }];
}

def fir_EmboxCharOp : fir_Op<"emboxchar", [NoSideEffect]> {
  let summary = "boxes a given CHARACTER reference and its LEN parameter";

  let description = [{
    Create a boxed CHARACTER value. The CHARACTER type has the LEN type
    parameter, the value of which may only be known at runtime.  Therefore,
    a variable of type CHARACTER has both its data reference as well as a
    LEN type parameter.

    ```fortran
      CHARACTER(LEN=10) :: var
    ```
    ```mlir
      %4 = ...         : !fir.ref<!fir.array<10 x !fir.char<1>>>
      %5 = constant 10 : i32
      %6 = fir.emboxchar %4, %5 : (!fir.ref<!fir.array<10 x !fir.char<1>>>, i32) -> !fir.boxchar<1>
    ```

    In the above `%4` is a memory reference to a buffer of 10 CHARACTER units.
    This buffer and its LEN value (10) are wrapped into a pair in `%6`.
  }];

  let arguments = (ins AnyReferenceLike:$memref, AnyIntegerLike:$len);

  let results = (outs fir_BoxCharType);

  let assemblyFormat = [{
    $memref `,` $len attr-dict `:` functional-type(operands, results)
  }];

  let verifier = [{
    auto eleTy = elementTypeOf(memref().getType());
    if (!eleTy.dyn_cast<CharacterType>())
      return mlir::failure();
    return mlir::success();
  }];
}

def fir_EmboxProcOp : fir_Op<"emboxproc", [NoSideEffect]> {
  let summary = "boxes a given procedure and optional host context";

  let description = [{
    Creates an abstract encapsulation of a PROCEDURE POINTER along with an
    optional pointer to a host instance context. If the pointer is not to an
    internal procedure or the internal procedure does not need a host context
    then the form takes only the procedure's symbol.

    ```mlir
      %0 = fir.emboxproc @f : ((i32) -> i32) -> !fir.boxproc<(i32) -> i32>
    ```

    An internal procedure requiring a host instance for correct execution uses
    the second form. The closure of the host procedure's state is passed as a
    reference to a tuple. It is the responsibility of the host to manage the
    context's values accordingly, up to and including inhibiting register
    promotion of local values.

    ```mlir
      %4 = ... : !fir.ref<tuple<i32, i32>>
      %5 = fir.emboxproc @g, %4 : ((i32) -> i32, !fir.ref<tuple<i32, i32>>) -> !fir.boxproc<(i32) -> i32>
    ```
  }];

  let arguments = (ins SymbolRefAttr:$funcname, AnyReferenceLike:$host);

  let results = (outs fir_BoxProcType);

  let parser = [{
    mlir::SymbolRefAttr procRef;
    if (parser.parseAttribute(procRef, "funcname", result.attributes))
      return mlir::failure();
    bool hasTuple = false;
    mlir::OpAsmParser::OperandType tupleRef;
    if (!parser.parseOptionalComma()) {
      if (parser.parseOperand(tupleRef))
        return mlir::failure();
      hasTuple = true;
    }
    mlir::FunctionType type;
    if (parser.parseColon() ||
        parser.parseLParen() ||
        parser.parseType(type))
      return mlir::failure();
    result.addAttribute("functype", mlir::TypeAttr::get(type));
    if (hasTuple) {
      mlir::Type tupleType;
      if (parser.parseComma() ||
          parser.parseType(tupleType) ||
          parser.resolveOperand(tupleRef, tupleType, result.operands))
        return mlir::failure();
    }
    mlir::Type boxType;
    if (parser.parseRParen() ||
        parser.parseArrow() ||
        parser.parseType(boxType) ||
        parser.addTypesToList(boxType, result.types))
      return mlir::failure();
    return mlir::success();
  }];

  let printer = [{
    p << getOperationName() << ' ' << (*this)->getAttr("funcname");
    auto h = host();
    if (h) {
      p << ", ";
      p.printOperand(h);
    }
    p << " : (" << (*this)->getAttr("functype");
    if (h)
      p << ", " << h.getType();
    p << ") -> " << getType();
  }];

  let verifier = [{
    // host bindings (optional) must be a reference to a tuple
    if (auto h = host()) {
      if (auto r = h.getType().dyn_cast<ReferenceType>()) {
        if (!r.getEleTy().dyn_cast<mlir::TupleType>())
          return mlir::failure();
      } else {
        return mlir::failure();
      }
    }
    return mlir::success();
  }];
}

def fir_UnboxOp : fir_SimpleOp<"unbox", [NoSideEffect]> {
  let summary = "unbox the boxed value into a tuple value";

  let description = [{
    Unbox a boxed value into a result of multiple values from the box's
    component data.  The values are, minimally, a reference to the data of the
    entity, the byte-size of one element, the rank, the type descriptor, a set
    of flags (packed in an integer, and an array of dimension information (of
    size rank).

    ```mlir
      %40   = ... : !fir.box<!fir.type<T>>
      %41:6 = fir.unbox %40 : (!fir.box<!fir.type<T>>) -> (!fir.ref<!fir.type<T>>, i32, i32, !fir.tdesc<!fir.type<T>>, i32, !fir.array<? x index>)
    ```
  }];

  let arguments = (ins fir_BoxType:$box);

  let results = (outs
    fir_ReferenceType,  // pointer to data
    AnyIntegerLike,     // size of a data element
    AnyIntegerLike,     // rank of data
    fir_TypeDescType,   // abstract type descriptor
    AnyIntegerLike,     // attribute flags (bitfields)
    fir_SequenceType    // dimension information (if any)
  );
}

def fir_UnboxCharOp : fir_SimpleOp<"unboxchar", [NoSideEffect]> {
  let summary = "unbox a boxchar value into a pair value";

  let description = [{
    Unboxes a value of `boxchar` type into a pair consisting of a memory
    reference to the CHARACTER data and the LEN type parameter.

    ```mlir
      %45   = ... : !fir.boxchar<1>
      %46:2 = fir.unboxchar %45 : (!fir.boxchar<1>) -> (!fir.ref<!fir.character<1>>, i32)
    ```
  }];

  let arguments = (ins fir_BoxCharType:$boxchar);

  let results = (outs fir_ReferenceType, AnyIntegerLike);
}

def fir_UnboxProcOp : fir_SimpleOp<"unboxproc", [NoSideEffect]> {
  let summary = "unbox a boxproc value into a pair value";

  let description = [{
    Unboxes a value of `boxproc` type into a pair consisting of a procedure
    pointer and a pointer to a host context.

    ```mlir
      %47   = ... : !fir.boxproc<() -> i32>
      %48:2 = fir.unboxproc %47 : (!fir.ref<() -> i32>, !fir.ref<tuple<f32, i32>>)
    ```
  }];

  let verifier = [{
    if (auto eleTy = fir::dyn_cast_ptrEleTy(refTuple().getType()))
      if (eleTy.isa<mlir::TupleType>())
        return mlir::success();
    return emitOpError("second output argument has bad type");
  }];

  let arguments = (ins fir_BoxProcType:$boxproc);

  let results = (outs FunctionType, fir_ReferenceType:$refTuple);
}

def fir_BoxAddrOp : fir_SimpleOneResultOp<"box_addr", [NoSideEffect]> {
  let summary = "return a memory reference to the boxed value";

  let description = [{
    This operator is overloaded to work with values of type `box`,
    `boxchar`, and `boxproc`.  The result for each of these
    cases, respectively, is the address of the data, the address of the
    `CHARACTER` data, and the address of the procedure.

    ```mlir
      %51 = fir.box_addr %box : (!fir.box<f64>) -> !fir.ref<f64>
      %52 = fir.box_addr %boxchar : (!fir.boxchar<1>) -> !fir.ref<!fir.char<1>>
      %53 = fir.box_addr %boxproc : (!fir.boxproc<!P>) -> !fir.ref<!P>
    ```
  }];

  let arguments = (ins fir_BoxType:$val);

  let results = (outs AnyReferenceLike);

  let hasFolder = 1;
}

def fir_BoxCharLenOp : fir_SimpleOp<"boxchar_len", [NoSideEffect]> {
  let summary = "return the LEN type parameter from a boxchar value";

  let description = [{
    Extracts the LEN type parameter from a `boxchar` value.

    ```mlir
      %45 = ... : !boxchar<1>  // CHARACTER(20)
      %59 = fir.boxchar_len %45 : (!fir.boxchar<1>) -> i64  // len=20
    ```
  }];

  let arguments = (ins fir_BoxCharType:$val);

  let results = (outs AnyIntegerLike);

  let hasFolder = 1;
}

def fir_BoxDimsOp : fir_Op<"box_dims", [NoSideEffect]> {
  let summary = "return the dynamic dimension information for the boxed value";

  let description = [{
    Returns the triple of lower bound, extent, and stride for `dim` dimension
    of `val`, which must have a `box` type.  The dimensions are enumerated from
    left to right from 0 to rank-1. This operation has undefined behavior if
    `dim` is out of bounds.

    ```mlir
      %c1   = constant 0 : i32
      %52:3 = fir.box_dims %40, %c1 : (!fir.box<!fir.array<*:f64>>, i32) -> (index, index, index)
    ```

    The above is a request to return the left most row (at index 0) triple from
    the box. The triple will be the lower bound, extent, and byte-stride, which
    are the values encoded in a standard descriptor.
  }];

  let arguments = (ins fir_BoxType:$val, AnyIntegerLike:$dim);

  let results = (outs Index, Index, Index);

  let assemblyFormat = [{
    $val `,` $dim attr-dict `:` functional-type(operands, results)
  }];

  let extraClassDeclaration = [{
    mlir::Type getTupleType();
  }];
}

def fir_BoxEleSizeOp : fir_SimpleOneResultOp<"box_elesize", [NoSideEffect]> {
  let summary = "return the size of an element of the boxed value";

  let description = [{
    Returns the size of an element in an entity of `box` type.  This size may
    not be known until runtime.

    ```mlir
      %53 = fir.box_elesize %40 : (!fir.box<f32>, i32) -> i32  // size=4
      %54 = fir.box_elesize %40 : (!fir.box<!fir.array<*:f32>>, i32) -> i32
    ```

    In the above example, `%53` may box an array of REAL values while `%54`
    must box an array of REAL values (with dynamic rank and extent).
  }];

  let arguments = (ins fir_BoxType:$val);

  let results = (outs AnyIntegerLike);
}

def fir_BoxIsAllocOp : fir_SimpleOp<"box_isalloc", [NoSideEffect]> {
  let summary = "is the boxed value an ALLOCATABLE?";

  let description = [{
    Determine if the boxed value was from an ALLOCATABLE entity. This will
    return true if the originating box value was from a `fir.embox` op
    with a mem-ref value that had the type !fir.heap<T>.

    ```mlir
      %r = ... : !fir.heap<i64>
      %b = fir.embox %r : (!fir.heap<i64>) -> !fir.box<i64>
      %a = fir.box_isalloc %b : (!fir.box<i64>) -> i1  // true
    ```

    The canonical descriptor implementation will carry a flag to record if the
    variable is an `ALLOCATABLE`.
  }];

  let arguments = (ins fir_BoxType:$val);

  let results = (outs BoolLike);
}

def fir_BoxIsArrayOp : fir_SimpleOp<"box_isarray", [NoSideEffect]> {
  let summary = "is the boxed value an array?";

  let description = [{
    Determine if the boxed value has a positive (> 0) rank. This will return
    true if the originating box value was from a fir.embox with a memory
    reference value that had the type !fir.array<T> and/or a shape argument.

    ```mlir
      %r = ... : !fir.ref<i64>
      %c_100 = constant 100 : index
      %d = fir.shape %c_100 : (index) -> !fir.shape<1>
      %b = fir.embox %r(%d) : (!fir.ref<i64>, !fir.shape<1>) -> !fir.box<i64>
      %a = fir.box_isarray %b : (!fir.box<i64>) -> i1  // true
    ```
  }];

  let arguments = (ins fir_BoxType:$val);

  let results = (outs BoolLike);
}

def fir_BoxIsPtrOp : fir_SimpleOp<"box_isptr", [NoSideEffect]> {
  let summary = "is the boxed value a POINTER?";

  let description = [{
    Determine if the boxed value was from a POINTER entity.

    ```mlir
      %p = ... : !fir.ptr<i64>
      %b = fir.embox %p : (!fir.ptr<i64>) -> !fir.box<i64>
      %a = fir.box_isptr %b : (!fir.box<i64>) -> i1  // true
    ```
  }];

  let arguments = (ins fir_BoxType:$val);

  let results = (outs BoolLike);
}

def fir_BoxProcHostOp : fir_SimpleOp<"boxproc_host", [NoSideEffect]> {
  let summary = "returns the host instance pointer (or null)";

  let description = [{
    Extract the host context pointer from a boxproc value.

    ```mlir
      %8 = ... : !fir.boxproc<(!fir.ref<!fir.type<T>>) -> i32>
      %9 = fir.boxproc_host %8 : (!fir.boxproc<(!fir.ref<!fir.type<T>>) -> i32>) -> !fir.ref<tuple<i32, i32>>
    ```

    In the example, the reference to the closure over the host procedure's
    variables is returned. This allows an internal procedure to access the
    host's variables. It is up to lowering to determine the contract between
    the host and the internal procedure.
  }];

  let arguments = (ins fir_BoxProcType:$val);

  let results = (outs fir_ReferenceType);
}

def fir_BoxRankOp : fir_SimpleOneResultOp<"box_rank", [NoSideEffect]> {
  let summary = "return the number of dimensions for the boxed value";

  let description = [{
    Return the rank of a value of `box` type.  If the value is scalar, the
    rank is 0.

    ```mlir
      %57 = fir.box_rank %40 : (!fir.box<!fir.array<*:f64>>) -> i32
      %58 = fir.box_rank %41 : (!fir.box<f64>) -> i32
    ```

    The example `%57` shows how one would determine the rank of an array that
    has deferred rank at runtime. This rank should be at least 1. In %58, the
    descriptor may be either an array or a scalar, so the value is nonnegative.
  }];

  let arguments = (ins fir_BoxType:$val);

  let results = (outs AnyIntegerType);
}

def fir_BoxTypeDescOp : fir_SimpleOneResultOp<"box_tdesc", [NoSideEffect]> {
  let summary = "return the type descriptor for the boxed value";

  let description = [{
    Return the opaque type descriptor of a value of `box` type. A type
    descriptor is an implementation defined value that fully describes a type
    to the Fortran runtime.

    ```mlir
      %7 = fir.box_tdesc %41 : (!fir.box<f64>) -> !fir.tdesc<f64>
    ```
  }];

  let arguments = (ins fir_BoxType:$val);

  let results = (outs fir_TypeDescType);
}

//===----------------------------------------------------------------------===//
// Array value operations
//===----------------------------------------------------------------------===//

def fir_ArrayLoadOp : fir_Op<"array_load", [AttrSizedOperandSegments]> {

  let summary = "Load an array as a value.";

  let description = [{
    Load an entire array as a single SSA value.

    ```fortran
      real :: a(o:n,p:m)
      ...
      ... = ... a ...
    ```

    One can use `fir.array_load` to produce an ssa-value that captures an
    immutable value of the entire array `a`, as in the Fortran array expression
    shown above. Subsequent changes to the memory containing the array do not
    alter its composite value. This operation let's one load an array as a
    value while applying a runtime shape, shift, or slice to the memory
    reference, and its semantics guarantee immutability.

    ```mlir
      %s = fir.shape_shift %o, %n, %p, %m : (index, index, index, index) -> !fir.shape<2>
      // load the entire array 'a'
      %v = fir.array_load %a(%s) : (!fir.ref<!fir.array<?x?xf32>>, !fir.shape<2>) -> !fir.array<?x?xf32>
      // a fir.store here into array %a does not change %v
    ```
  }];

  let arguments = (ins
    Arg<AnyRefOrBox, "", [MemRead]>:$memref,
    Optional<AnyShapeOrShiftType>:$shape,
    Optional<fir_SliceType>:$slice,
    Variadic<AnyIntegerType>:$typeparams
  );

  let results = (outs fir_SequenceType);

  let assemblyFormat = [{
    $memref (`(`$shape^`)`)? (`[`$slice^`]`)? (`typeparams` $typeparams^)?
    attr-dict `:` functional-type(operands, results)
  }];

  let verifier = [{ return ::verify(*this); }];

  let extraClassDeclaration = [{
    std::vector<mlir::Value> getExtents();
  }];
}

def fir_ArrayFetchOp : fir_Op<"array_fetch", [AttrSizedOperandSegments,
    NoSideEffect]> {
  let summary = "Fetch the value of an element of an array value";

  let description = [{
    Fetch the value of an element in an array value.

    ```fortran
      real :: a(n,m)
      ...
      ... a ...
      ... a(r,s+1) ...
    ```

    One can use `fir.array_fetch` to fetch the (implied) value of `a(i,j)` in
    an array expression as shown above. It can also be used to extract the
    element `a(r,s+1)` in the second expression.

    ```mlir
      %s = fir.shape %n, %m : (index, index) -> !fir.shape<2>
      // load the entire array 'a'
      %v = fir.array_load %a(%s) : (!fir.ref<!fir.array<?x?xf32>>, !fir.shape<2>) -> !fir.array<?x?xf32>
      // fetch the value of one of the array value's elements
      %1 = fir.array_fetch %v, %i, %j : (!fir.array<?x?xf32>, index, index) -> f32
    ```

    It is only possible to use `array_fetch` on an `array_load` result value.
  }];

  let arguments = (ins
    fir_SequenceType:$sequence,
    Variadic<AnyCoordinateType>:$indices,
    Variadic<AnyIntegerType>:$typeparams
  );

  let results = (outs AnyType:$element);

  let assemblyFormat = [{
    $sequence `,` $indices (`typeparams` $typeparams^)? attr-dict `:`
      functional-type(operands, results)
  }];

  let verifier = [{
    auto arrTy = sequence().getType().cast<fir::SequenceType>();
    if (indices().size() != arrTy.getDimension())
      return emitOpError("number of indices != dimension of array");
    if (adjustedElementType(element().getType()) != arrTy.getEleTy())
      return emitOpError("return type does not match array");
    if (!isa<fir::ArrayLoadOp>(sequence().getDefiningOp()))
      return emitOpError("argument #0 must be result of fir.array_load");
    return mlir::success();
  }];
}

def fir_ArrayUpdateOp : fir_Op<"array_update", [AttrSizedOperandSegments,
    NoSideEffect]> {
  let summary = "Update the value of an element of an array value";

  let description = [{
    Updates the value of an element in an array value. A new array value is
    returned where all element values of the input array are identical except
    for the selected element which is the value passed in the update.

    ```fortran
      real :: a(n,m)
      ...
      a = ...
    ```

    One can use `fir.array_update` to update the (implied) value of `a(i,j)`
    in an array expression as shown above.

    ```mlir
      %s = fir.shape %n, %m : (index, index) -> !fir.shape<2>
      // load the entire array 'a'
      %v = fir.array_load %a(%s) : (!fir.ref<!fir.array<?x?xf32>>, !fir.shape<2>) -> !fir.array<?x?xf32>
      // update the value of one of the array value's elements
      // %r_{ij} = %f  if (i,j) = (%i,%j),   %v_{ij} otherwise
      %r = fir.array_update %v, %f, %i, %j : (!fir.array<?x?xf32>, f32, index, index) -> !fir.array<?x?xf32>
      fir.array_merge_store %v, %r to %a : !fir.ref<!fir.array<?x?xf32>>
    ```

    An array value update behaves as if a mapping function from the indices
    to the new value has been added, replacing the previous mapping. These
    mappings can be added to the ssa-value, but will not be materialized in
    memory until the `fir.array_merge_store` is performed.
  }];

  let arguments = (ins
    fir_SequenceType:$sequence,
    AnyType:$merge,
    Variadic<AnyCoordinateType>:$indices,
    Variadic<AnyIntegerType>:$typeparams
  );

  let results = (outs fir_SequenceType);

  let assemblyFormat = [{
    $sequence `,` $merge `,` $indices (`typeparams` $typeparams^)? attr-dict
      `:` functional-type(operands, results)
  }];

  let verifier = [{
    auto arrTy = sequence().getType().cast<fir::SequenceType>();
    if (adjustedElementType(merge().getType()) != arrTy.getEleTy())
      return emitOpError("merged value does not have element type");
    if (indices().size() != arrTy.getDimension())
      return emitOpError("number of indices != dimension of array");
    return mlir::success();
  }];
}

def fir_ArrayMergeStoreOp : fir_Op<"array_merge_store", [
    TypesMatchWith<"type of 'original' matches element type of 'memref'",
                     "memref", "original",
                     "fir::dyn_cast_ptrOrBoxEleTy($_self)">,
    TypesMatchWith<"type of 'sequence' matches element type of 'memref'",
                     "memref", "sequence",
                     "fir::dyn_cast_ptrOrBoxEleTy($_self)">]> {

  let summary = "Store merged array value to memory.";

  let description = [{
    Store a merged array value to memory.

    ```fortran
      real :: a(n,m)
      ...
      a = ...
    ```

    One can use `fir.array_merge_store` to merge/copy the value of `a` in an
    array expression as shown above.

    ```mlir
      %v = fir.array_load %a(%shape) : ...
      %r = fir.array_update %v, %f, %i, %j : (!fir.array<?x?xf32>, f32, index, index) -> !fir.array<?x?xf32>
      fir.array_merge_store %v, %r to %a : !fir.ref<!fir.array<?x?xf32>>
    ```

    This operation merges the original loaded array value, `%v`, with the
    chained updates, `%r`, and stores the result to the array at address, `%a`.
  }];

  let arguments = (ins
    fir_SequenceType:$original,
    fir_SequenceType:$sequence,
    Arg<AnyRefOrBox, "", [MemWrite]>:$memref,
    Variadic<AnyIntegerType>:$typeparams
  );

  let assemblyFormat = [{
    $original `,` $sequence `to` $memref (`typeparams` $typeparams^)?
      attr-dict `:` type($memref) (`,` type($typeparams)^)?
  }];

  let verifier = [{
    if (!isa<ArrayLoadOp>(original().getDefiningOp()))
       return emitOpError("operand #0 must be result of a fir.array_load op");
    return mlir::success();
  }];
}

//===----------------------------------------------------------------------===//
// Record and array type operations
//===----------------------------------------------------------------------===//

def fir_ArrayCoorOp : fir_Op<"array_coor",
    [NoSideEffect, AttrSizedOperandSegments]> {

  let summary = "Find the coordinate of an element of an array";

  let description = [{
    Compute the location of an element in an array when the shape of the
    array is only known at runtime.

    This operation is intended to capture all the runtime values needed to
    compute the address of an array reference in a single high-level op. Given
    the following Fortran input:

    ```fortran
      real :: a(n,m)
      ...
      ... a(i,j) ...
    ```

    One can use `fir.array_coor` to determine the address of `a(i,j)`.

    ```mlir
      %s = fir.shape %n, %m : (index, index) -> !fir.shape<2>
      %1 = fir.array_coor %a(%s) %i, %j : (!fir.ref<!fir.array<?x?xf32>>, !fir.shape<2>, index, index) -> !fir.ref<f32>
    ```
  }];

  let arguments = (ins
    AnyRefOrBox:$memref,
    Optional<AnyShapeOrShiftType>:$shape,
    Optional<fir_SliceType>:$slice,
    Variadic<AnyCoordinateType>:$indices,
    Variadic<AnyIntegerType>:$typeparams
  );

  let results = (outs fir_ReferenceType);

  let assemblyFormat = [{
    $memref (`(`$shape^`)`)? (`[`$slice^`]`)? $indices (`typeparams`
      $typeparams^)? attr-dict `:` functional-type(operands, results)
  }];

  let verifier = [{ return ::verify(*this); }];
}

def fir_CoordinateOp : fir_Op<"coordinate_of", [NoSideEffect]> {

  let summary = "Finds the coordinate (location) of a value in memory";

  let description = [{
    Compute the internal coordinate address starting from a boxed value or
    unboxed memory reference. Returns a memory reference. When computing the
    coordinate of an array element, the rank of the array must be known and
    the number of indexing expressions must equal the rank of the array.

    This operation will apply the access map from a boxed value implicitly.

    Unlike LLVM's GEP instruction, one cannot stride over the outermost
    reference; therefore, the leading 0 index must be omitted.

    ```mlir
      %i = ... : index
      %h = ... : !fir.heap<!fir.array<100 x f32>>
      %p = fir.coordinate_of %h, %i : (!fir.heap<!fir.array<100 x f32>>, index) -> !fir.ref<f32>
    ```

    In the example, `%p` will be a pointer to the `%i`-th f32 value in the
    array `%h`.
  }];

  let arguments = (ins
    AnyRefOrBox:$ref,
    Variadic<AnyCoordinateType>:$coor,
    TypeAttr:$baseType
  );

  let results = (outs fir_ReferenceType);

  let parser =  [{ return parseCoordinateCustom(parser, result); }];
  let printer = [{ ::print(p, *this); }];
  let verifier = [{ return ::verify(*this); }];

  let builders = [
    OpBuilder<(ins "mlir::Type":$resultType,
      "mlir::Value":$ref, "mlir::ValueRange":$coor),
    [{ return build($_builder, $_state, resultType, ref, coor,
           mlir::TypeAttr::get(ref.getType())); }]>,
  ];

  let extraClassDeclaration = [{
    /// Get the type of the base object.
    mlir::Type getBaseType() { return baseType(); }
  }];
}

def fir_ExtractValueOp : fir_OneResultOp<"extract_value", [NoSideEffect]> {
  let summary = "Extract a value from an aggregate SSA-value";

  let description = [{
    Extract a value from an entity with a type composed of tuples, arrays,
    and/or derived types. Returns the value from entity with the type of the
    specified component. Cannot be used on values of `!fir.box` type.
    It can also be used to access complex parts and elements of a character
    string.

    Note that the entity ssa-value must be of compile-time known size in order
    to use this operation.

    ```mlir
      %f = fir.field_index field, !fir.type<X{field:i32}>
      %s = ... : !fir.type<X>
      %v = fir.extract_value %s, %f : (!fir.type<X>, !fir.field) -> i32
    ```
  }];

  let arguments = (ins
    AnyCompositeLike:$adt,
    Variadic<AnyComponentType>:$coor
  );

  let assemblyFormat = [{
    $adt `,` $coor attr-dict `:` functional-type(operands, results)
  }];
}

def fir_FieldIndexOp : fir_OneResultOp<"field_index", [NoSideEffect]> {
  let summary = "create a field index value from a field identifier";

  let description = [{
    Generate a field (offset) value from an identifier.  Field values may be
    lowered into exact offsets when the layout of a Fortran derived type is
    known at compile-time. The type of a field value is `!fir.field` and
    these values can be used with the `fir.coordinate_of`, `fir.extract_value`,
    or `fir.insert_value` instructions to compute (abstract) addresses of
    subobjects.

    ```mlir
      %f = fir.field_index field, !fir.type<X{field:i32}>
    ```
  }];

  let arguments = (ins
    StrAttr:$field_id,
    TypeAttr:$on_type,
    Variadic<AnyIntegerType>:$typeparams
  );

  let parser = [{
    llvm::StringRef fieldName;
    auto &builder = parser.getBuilder();
    mlir::Type recty;
    if (parser.parseOptionalKeyword(&fieldName) ||
        parser.parseComma() ||
        parser.parseType(recty))
      return mlir::failure();
    result.addAttribute(fieldAttrName(), builder.getStringAttr(fieldName));
    if (!recty.dyn_cast<RecordType>())
      return mlir::failure();
    result.addAttribute(typeAttrName(), mlir::TypeAttr::get(recty));
    if (!parser.parseOptionalLParen()) {
      llvm::SmallVector<mlir::OpAsmParser::OperandType> operands;
      llvm::SmallVector<mlir::Type> types;
      auto loc = parser.getNameLoc();
      if (parser.parseOperandList(operands,
                                  mlir::OpAsmParser::Delimiter::None) ||
          parser.parseColonTypeList(types) ||
          parser.parseRParen() ||
          parser.resolveOperands(operands, types, loc, result.operands))
        return mlir::failure();
    }
    mlir::Type fieldType = fir::FieldType::get(builder.getContext());
    if (parser.addTypeToList(fieldType, result.types))
      return mlir::failure();
    return mlir::success();
  }];

  let printer = [{
    p << getOperationName() << ' '
      << (*this)->getAttrOfType<mlir::StringAttr>(fieldAttrName()).getValue()
      << ", " << (*this)->getAttr(typeAttrName());
    if (getNumOperands()) {
      p << '(';
      p.printOperands(typeparams());
      auto sep = ") : ";
      for (auto op : typeparams()) {
        p << sep;
        if (op)
          p.printType(op.getType());
        else
          p << "()";
        sep = ", ";
      }
    }
  }];

  let builders = [OpBuilder<(ins "llvm::StringRef":$fieldName,
      "mlir::Type":$recTy, CArg<"mlir::ValueRange","{}">:$operands),
    [{
      $_state.addAttribute(fieldAttrName(),
        $_builder.getStringAttr(fieldName));
      $_state.addAttribute(typeAttrName(), TypeAttr::get(recTy));
      $_state.addOperands(operands);
    }]
  >];

  let extraClassDeclaration = [{
    static constexpr llvm::StringRef fieldAttrName() { return "field_id"; }
    static constexpr llvm::StringRef typeAttrName() { return "on_type"; }
    llvm::StringRef getFieldName() { return field_id(); }
  }];
}

def fir_ShapeOp : fir_Op<"shape", [NoSideEffect]> {

  let summary = "generate an abstract shape vector of type `!fir.shape`";

  let description = [{
    The arguments are an ordered list of integral type values that define the
    runtime extent of each dimension of an array. The shape information is
    given in the same row-to-column order as Fortran. This abstract shape value
    must be applied to a reified object, so all shape information must be
    specified.  The extent must be nonnegative.

    ```mlir
      %d = fir.shape %row_sz, %col_sz : (index, index) -> !fir.shape<2>
    ```
  }];

  let arguments = (ins Variadic<AnyIntegerType>:$extents);

  let results = (outs fir_ShapeType);

  let assemblyFormat = [{
    operands attr-dict `:` functional-type(operands, results)
  }];

  let verifier = [{
    auto size = extents().size();
    auto shapeTy = getType().dyn_cast<fir::ShapeType>();
    assert(shapeTy && "must be a shape type");
    if (shapeTy.getRank() != size)
      return emitOpError("shape type rank mismatch");
    return mlir::success();
  }];

  let extraClassDeclaration = [{
    std::vector<mlir::Value> getExtents() {
      return {extents().begin(), extents().end()};
    }
  }];
}

def fir_ShapeShiftOp : fir_Op<"shape_shift", [NoSideEffect]> {

  let summary = [{
    generate an abstract shape and shift vector of type `!fir.shapeshift`
  }];

  let description = [{
    The arguments are an ordered list of integral type values that is a multiple
    of 2 in length. Each such pair is defined as: the lower bound and the
    extent for that dimension. The shifted shape information is given in the
    same row-to-column order as Fortran. This abstract shifted shape value must
    be applied to a reified object, so all shifted shape information must be
    specified.  The extent must be nonnegative.

    ```mlir
      %d = fir.shape_shift %lo, %extent : (index, index) -> !fir.shapeshift<1>
    ```
  }];

  let arguments = (ins Variadic<AnyIntegerType>:$pairs);

  let results = (outs fir_ShapeShiftType);

  let assemblyFormat = [{
    operands attr-dict `:` functional-type(operands, results)
  }];

  let verifier = [{
    auto size = pairs().size();
    if (size < 2 || size > 16 * 2)
      return emitOpError("incorrect number of args");
    if (size % 2 != 0)
      return emitOpError("requires a multiple of 2 args");
    auto shapeTy = getType().dyn_cast<fir::ShapeShiftType>();
    assert(shapeTy && "must be a shape shift type");
    if (shapeTy.getRank() * 2 != size)
      return emitOpError("shape type rank mismatch");
    return mlir::success();
  }];

  let extraClassDeclaration = [{
    // Logically unzip the origins from the extent values.
    std::vector<mlir::Value> getOrigins() {
      std::vector<mlir::Value> result;
      for (auto i : llvm::enumerate(pairs()))
        if (!(i.index() & 1))
          result.push_back(i.value());
      return result;
    }

    // Logically unzip the extents from the origin values.
    std::vector<mlir::Value> getExtents() {
      std::vector<mlir::Value> result;
      for (auto i : llvm::enumerate(pairs()))
        if (i.index() & 1)
          result.push_back(i.value());
      return result;
    }
  }];
}

def fir_ShiftOp : fir_Op<"shift", [NoSideEffect]> {

  let summary = "generate an abstract shift vector of type `!fir.shift`";

  let description = [{
    The arguments are an ordered list of integral type values that define the
    runtime lower bound of each dimension of an array. The shape information is
    given in the same row-to-column order as Fortran. This abstract shift value
    must be applied to a reified object, so all shift information must be
    specified.

    ```mlir
      %d = fir.shift %row_lb, %col_lb : (index, index) -> !fir.shift<2>
    ```
  }];

  let arguments = (ins Variadic<AnyIntegerType>:$origins);

  let results = (outs fir_ShiftType);

  let assemblyFormat = [{
    operands attr-dict `:` functional-type(operands, results)
  }];

  let verifier = [{
    auto size = origins().size();
    auto shiftTy = getType().dyn_cast<fir::ShiftType>();
    assert(shiftTy && "must be a shift type");
    if (shiftTy.getRank() != size)
      return emitOpError("shift type rank mismatch");
    return mlir::success();
  }];

  let extraClassDeclaration = [{
    std::vector<mlir::Value> getOrigins() {
      return {origins().begin(), origins().end()};
    }
  }];
}

def fir_SliceOp : fir_Op<"slice", [NoSideEffect, AttrSizedOperandSegments]> {

  let summary = "generate an abstract slice vector of type `!fir.slice`";

  let description = [{
    The array slicing arguments are an ordered list of integral type values
    that must be a multiple of 3 in length.  Each such triple is defined as:
    the lower bound, the upper bound, and the stride for that dimension, as in
    Fortran syntax. Both bounds are inclusive. The array slice information is
    given in the same row-to-column order as Fortran. This abstract slice value
    must be applied to a reified object, so all slice information must be
    specified.  The extent must be nonnegative and the stride must not be zero.

    ```mlir
      %d = fir.slice %lo, %hi, %step : (index, index, index) -> !fir.slice<1>
    ```

    To support generalized slicing of Fortran's dynamic derived types, a slice
    op can be given a component path (narrowing from the product type of the
    original array to the specific elemental type of the sliced projection).

    ```mlir
      %fld = fir.field_index component, !fir.type<t{...component:ct...}>
      %d = fir.slice %lo, %hi, %step path %fld : (index, index, index, !fir.field) -> !fir.slice<1>
    ```
  }];

  let arguments = (ins
    Variadic<AnyCoordinateType>:$triples,
    Variadic<AnyComponentType>:$fields
  );

  let results = (outs fir_SliceType);

  let assemblyFormat = [{
    $triples (`path` $fields^)? attr-dict `:` functional-type(operands, results)
  }];

  let verifier = [{
    auto size = triples().size();
    if (size < 3 || size > 16 * 3)
      return emitOpError("incorrect number of args for triple");
    if (size % 3 != 0)
      return emitOpError("requires a multiple of 3 args");
    auto sliceTy = getType().dyn_cast<fir::SliceType>();
    assert(sliceTy && "must be a slice type");
    if (sliceTy.getRank() * 3 != size)
      return emitOpError("slice type rank mismatch");
    return mlir::success();
  }];

  let extraClassDeclaration = [{
    unsigned getOutRank() { return getOutputRank(triples()); }
    static unsigned getOutputRank(mlir::ValueRange triples);
  }];
}

def fir_InsertValueOp : fir_OneResultOp<"insert_value", [NoSideEffect]> {
  let summary = "insert a new sub-value into a copy of an existing aggregate";

  let description = [{
    Insert a value into an entity with a type composed of tuples, arrays,
    and/or derived types. Returns a new ssa value with the same type as the
    original entity. Cannot be used on values of `!fir.box` type.
    It can also be used to set complex parts and elements of a character
    string.

    Note that the entity ssa-value must be of compile-time known size in order
    to use this operation.

    ```mlir
      %a = ... : !fir.array<10xtuple<i32, f32>>
      %f = ... : f32
      %o = ... : i32
      %c = constant 1 : i32
      %b = fir.insert_value %a, %f, %o, %c : (!fir.array<10x20xtuple<i32, f32>>, f32, i32, i32) -> !fir.array<10x20xtuple<i32, f32>>
    ```
  }];

  let arguments = (ins AnyCompositeLike:$adt, AnyType:$val,
                       Variadic<AnyComponentType>:$coor);
  let results = (outs AnyCompositeLike);

  let assemblyFormat = [{
    operands attr-dict `:` functional-type(operands, results)
  }];

  let hasCanonicalizer = 1;
}

def fir_InsertOnRangeOp : fir_OneResultOp<"insert_on_range", [NoSideEffect]> {
  let summary = "insert sub-value into a range on an existing sequence";

  let description = [{
    Insert a constant value into an entity with an array type. Returns a
    new ssa value where the range of offsets from the original array have been
    replaced with the constant. The result is an array type entity.
  }];

  let arguments = (ins fir_SequenceType:$seq, AnyType:$val,
                       Variadic<Index>:$coor);
  let results = (outs fir_SequenceType);

  let assemblyFormat = [{
    operands attr-dict `:` functional-type(operands, results)
  }];
}

def fir_LenParamIndexOp : fir_OneResultOp<"len_param_index", [NoSideEffect]> {
  let summary =
    "create a field index value from a LEN type parameter identifier";

  let description = [{
    Generate a LEN parameter (offset) value from an LEN parameter identifier.
    The type of a LEN parameter value is `!fir.len` and these values can be
    used with the `fir.coordinate_of` instructions to compute (abstract)
    addresses of LEN parameters.

    ```mlir
      %e = fir.len_param_index len1, !fir.type<X(len1:i32)>
      %p = ... : !fir.box<!fir.type<X>>
      %q = fir.coordinate_of %p, %e : (!fir.box<!fir.type<X>>, !fir.len) -> !fir.ref<i32>
    ```
  }];

  let arguments = (ins StrAttr:$field_id, TypeAttr:$on_type);

  let parser = [{
    llvm::StringRef fieldName;
    auto &builder = parser.getBuilder();
    mlir::Type recty;
    if (parser.parseOptionalKeyword(&fieldName) ||
        parser.parseComma() ||
        parser.parseType(recty))
      return mlir::failure();
    result.addAttribute(fieldAttrName(), builder.getStringAttr(fieldName));
    if (!recty.dyn_cast<RecordType>())
      return mlir::failure();
    result.addAttribute(typeAttrName(), mlir::TypeAttr::get(recty));
    mlir::Type lenType = fir::LenType::get(builder.getContext());
    if (parser.addTypeToList(lenType, result.types))
      return mlir::failure();
    return mlir::success();
  }];

  let printer = [{
    p << getOperationName() << ' '
      << (*this)->getAttrOfType<mlir::StringAttr>(fieldAttrName()).getValue()
      << ", " << (*this)->getAttr(typeAttrName());
  }];

  let builders = [OpBuilder<(ins "llvm::StringRef":$fieldName,
      "mlir::Type":$recTy),
    [{
      $_state.addAttribute(fieldAttrName(), $_builder.getStringAttr(fieldName));
      $_state.addAttribute(typeAttrName(), TypeAttr::get(recTy));
    }]
  >];

  let extraClassDeclaration = [{
    static constexpr llvm::StringRef fieldAttrName() { return "field_id"; }
    static constexpr llvm::StringRef typeAttrName() { return "on_type"; }
    mlir::Type getOnType() {
      return (*this)->getAttrOfType<TypeAttr>(typeAttrName()).getValue();
    }
  }];
}

//===----------------------------------------------------------------------===//
// Fortran loops
//===----------------------------------------------------------------------===//

def fir_ResultOp : fir_Op<"result",
    [NoSideEffect, ReturnLike, Terminator,
     ParentOneOf<["IfOp", "DoLoopOp", "IterWhileOp"]>]> {
  let summary = "special terminator for use in fir region operations";

  let description = [{
    Result takes a list of ssa-values produced in the block and forwards them
    as a result to the operation that owns the region of the block. The
    operation can retain the values or return them to its parent block
    depending upon its semantics.
  }];

  let arguments = (ins Variadic<AnyType>:$results);
  let builders = [OpBuilder<(ins), [{ /* do nothing */ }]>];

  let assemblyFormat = "($results^ `:` type($results))? attr-dict";

  let verifier = [{ return ::verify(*this); }];
}

def FirRegionTerminator : SingleBlockImplicitTerminator<"ResultOp">;

class region_Op<string mnemonic, list<OpTrait> traits = []> :
    fir_Op<mnemonic,
    !listconcat(traits, [FirRegionTerminator, RecursiveSideEffects])> {
  let printer = [{ return ::print(p, *this); }];
  let verifier = [{ return ::verify(*this); }];
  let parser = [{ return ::parse$cppClass(parser, result); }];
}

def fir_DoLoopOp : region_Op<"do_loop",
    [DeclareOpInterfaceMethods<LoopLikeOpInterface>]> {
  let summary = "generalized loop operation";
  let description = [{
    Generalized high-level looping construct. This operation is similar to
    MLIR's `scf.for`.

    ```mlir
      %l = constant 0 : index
      %u = constant 9 : index
      %s = constant 1 : index
      fir.do_loop %i = %l to %u step %s unordered {
        %x = fir.convert %i : (index) -> i32
        %v = fir.call @compute(%x) : (i32) -> f32
        %p = fir.coordinate_of %A, %i : (!fir.ref<!fir.array<?xf32>>, index) -> !fir.ref<f32>
        fir.store %v to %p : !fir.ref<f32>
      }
    ```

    The above example iterates over the interval `[%l, %u]`. The unordered
    keyword indicates that the iterations can be executed in any order.
  }];

  let arguments = (ins
    Index:$lowerBound,
    Index:$upperBound,
    Index:$step,
    Variadic<AnyType>:$initArgs,
    OptionalAttr<UnitAttr>:$unordered,
    OptionalAttr<UnitAttr>:$finalValue
  );
  let results = (outs Variadic<AnyType>:$results);
  let regions = (region SizedRegion<1>:$region);

  let skipDefaultBuilders = 1;
  let builders = [
    OpBuilder<(ins "mlir::Value":$lowerBound, "mlir::Value":$upperBound,
      "mlir::Value":$step, CArg<"bool", "false">:$unordered,
      CArg<"bool", "false">:$finalCountValue,
      CArg<"mlir::ValueRange", "llvm::None">:$iterArgs,
      CArg<"llvm::ArrayRef<mlir::NamedAttribute>", "{}">:$attributes)>
  ];

  let extraClassDeclaration = [{
    static constexpr llvm::StringRef unorderedAttrName() { return "unordered"; }
    static constexpr llvm::StringRef finalValueAttrName() {
      return "finalValue";
    }

    mlir::Value getInductionVar() { return getBody()->getArgument(0); }
    mlir::OpBuilder getBodyBuilder() {
      return OpBuilder(getBody(), std::prev(getBody()->end()));
    }
    mlir::Block::BlockArgListType getRegionIterArgs() {
      return getBody()->getArguments().drop_front();
    }
    mlir::Operation::operand_range getIterOperands() {
      return getOperands().drop_front(getNumControlOperands());
    }

    void setLowerBound(Value bound) { (*this)->setOperand(0, bound); }
    void setUpperBound(Value bound) { (*this)->setOperand(1, bound); }
    void setStep(Value step) { (*this)->setOperand(2, step); }

    /// Number of region arguments for loop-carried values
    unsigned getNumRegionIterArgs() {
      return getBody()->getNumArguments() - 1;
    }
    /// Number of operands controlling the loop: lb, ub, step
    unsigned getNumControlOperands() { return 3; }
    /// Does the operation hold operands for loop-carried values
    bool hasIterOperands() {
      return (*this)->getNumOperands() > getNumControlOperands();
    }
    /// Get Number of loop-carried values
    unsigned getNumIterOperands() {
      return (*this)->getNumOperands() - getNumControlOperands();
    }

    /// Get the body of the loop
    mlir::Block *getBody() { return &region().front(); }

    void setUnordered() {
      (*this)->setAttr(unorderedAttrName(),
                              mlir::UnitAttr::get(getContext()));
    }

    mlir::BlockArgument iterArgToBlockArg(mlir::Value iterArg);
    void resultToSourceOps(llvm::SmallVectorImpl<mlir::Value> &results,
                           unsigned resultNum);
    mlir::Value blockArgToSourceOp(unsigned blockArgNum);
  }];
}

def fir_IfOp : region_Op<"if", [NoRegionArguments]> {
  let summary = "if-then-else conditional operation";
  let description = [{
    Used to conditionally execute operations. This operation is the FIR
    dialect's version of `loop.if`.

    ```mlir
      %56 = ... : i1
      %78 = ... : !fir.ref<!T>
      fir.if %56 {
        fir.store %76 to %78 : !fir.ref<!T>
      } else {
        fir.store %77 to %78 : !fir.ref<!T>
      }
    ```
  }];

  let arguments = (ins I1:$condition);
  let results = (outs Variadic<AnyType>:$results);

  let regions = (region
    SizedRegion<1>:$thenRegion,
    AnyRegion:$elseRegion
  );

  let skipDefaultBuilders = 1;
  let builders = [
    OpBuilder<(ins "mlir::Value":$cond, "bool":$withElseRegion)>,
    OpBuilder<(ins "mlir::TypeRange":$resultTypes, "mlir::Value":$cond,
        "bool":$withElseRegion)>
  ];

  let extraClassDeclaration = [{
    mlir::OpBuilder getThenBodyBuilder() {
      assert(!thenRegion().empty() && "Unexpected empty 'where' region.");
      mlir::Block &body = thenRegion().front();
      return mlir::OpBuilder(&body, std::prev(body.end()));
    }
    mlir::OpBuilder getElseBodyBuilder() {
      assert(!elseRegion().empty() && "Unexpected empty 'other' region.");
      mlir::Block &body = elseRegion().front();
      return mlir::OpBuilder(&body, std::prev(body.end()));
    }

    void resultToSourceOps(llvm::SmallVectorImpl<mlir::Value> &results,
                           unsigned resultNum);
  }];
}

def fir_IterWhileOp : region_Op<"iterate_while",
    [DeclareOpInterfaceMethods<LoopLikeOpInterface>]> {
  let summary = "DO loop with early exit condition";
  let description = [{
    This single-entry, single-exit looping construct is useful for lowering
    counted loops that can exit early such as, for instance, implied-DO loops.
    It is very similar to `fir::DoLoopOp` with the addition that it requires
    a single loop-carried bool value that signals an early exit condition to
    the operation. A `true` disposition means the next loop iteration should
    proceed. A `false` indicates that the `fir.iterate_while` operation should
    terminate and return its iteration arguments. This is a degenerate counted
    loop in that the loop is not guaranteed to execute all iterations.

    An example iterate_while that returns the counter value, the early
    termination condition, and an extra loop-carried value is shown here. This
    loop counts from %lo to %up (inclusive), stepping by %c1, so long as the
    early exit (%ok) is true. The iter_args %sh value is also carried by the
    loop. The result triple is the values of %i=phi(%lo,%i+%c1),
    %ok=phi(%okIn,%okNew), and %sh=phi(%shIn,%shNew) from the last executed
    iteration.

    ```mlir
      %v:3 = fir.iterate_while (%i = %lo to %up step %c1) and (%ok = %okIn) iter_args(%sh = %shIn) -> (index, i1, i16) {
        %shNew = fir.call @bar(%sh) : (i16) -> i16
        %okNew = fir.call @foo(%sh) : (i16) -> i1
        fir.result %i, %okNew, %shNew : index, i1, i16
      }
    ```
  }];

  let arguments = (ins
    Index:$lowerBound,
    Index:$upperBound,
    Index:$step,
    I1:$iterateIn,
    Variadic<AnyType>:$initArgs,
    OptionalAttr<UnitAttr>:$finalValue
  );
  let results = (outs Variadic<AnyType>:$results);
  let regions = (region SizedRegion<1>:$region);

  let skipDefaultBuilders = 1;
  let builders = [
    OpBuilder<(ins "mlir::Value":$lowerBound, "mlir::Value":$upperBound,
      "mlir::Value":$step, "mlir::Value":$iterate,
      CArg<"bool", "false">:$finalCountValue,
      CArg<"mlir::ValueRange", "llvm::None">:$iterArgs,
      CArg<"llvm::ArrayRef<mlir::NamedAttribute>", "{}">:$attributes)>
  ];

  let extraClassDeclaration = [{
    static constexpr llvm::StringRef finalValueAttrName() {
      return "finalValue";
    }
    mlir::Block *getBody() { return &region().front(); }
    mlir::Value getIterateVar() { return getBody()->getArgument(1); }
    mlir::Value getInductionVar() { return getBody()->getArgument(0); }
    mlir::OpBuilder getBodyBuilder() {
      return mlir::OpBuilder(getBody(), std::prev(getBody()->end()));
    }
    mlir::Block::BlockArgListType getRegionIterArgs() {
      return getBody()->getArguments().drop_front();
    }
    mlir::Operation::operand_range getIterOperands() {
      return getOperands().drop_front(getNumControlOperands());
    }

    void setLowerBound(Value bound) { (*this)->setOperand(0, bound); }
    void setUpperBound(Value bound) { (*this)->setOperand(1, bound); }
    void setStep(mlir::Value step) { (*this)->setOperand(2, step); }

    /// Number of region arguments for loop-carried values
    unsigned getNumRegionIterArgs() {
      return getBody()->getNumArguments() - 1;
    }
    /// Number of operands controlling the loop
    unsigned getNumControlOperands() { return 3; }
    /// Does the operation hold operands for loop-carried values
    bool hasIterOperands() {
      return (*this)->getNumOperands() > getNumControlOperands();
    }
    /// Get Number of loop-carried values
    unsigned getNumIterOperands() {
      return (*this)->getNumOperands() - getNumControlOperands();
    }

    mlir::BlockArgument iterArgToBlockArg(mlir::Value iterArg);
    void resultToSourceOps(llvm::SmallVectorImpl<mlir::Value> &results,
                           unsigned resultNum);
    mlir::Value blockArgToSourceOp(unsigned blockArgNum);
  }];
}

//===----------------------------------------------------------------------===//
// Procedure call operations
//===----------------------------------------------------------------------===//

def fir_CallOp : fir_Op<"call", [CallOpInterface]> {
  let summary = "call a procedure";

  let description = [{
    Call the specified function or function reference.

    Provides a custom parser and pretty printer to allow a more readable syntax
    in the FIR dialect, e.g. `fir.call @sub(%12)` or `fir.call %20(%22,%23)`.

    ```mlir
      %a = fir.call %funcref(%arg0) : (!fir.ref<f32>) -> f32
      %b = fir.call @function(%arg1, %arg2) : (!fir.ref<f32>, !fir.ref<f32>) -> f32
    ```
  }];

  let arguments = (ins
    OptionalAttr<SymbolRefAttr>:$callee,
    Variadic<AnyType>:$args
  );
  let results = (outs Variadic<AnyType>);

  let parser = "return parseCallOp(parser, result);";
  let printer = "printCallOp(p, *this);";

  let builders = [
    OpBuilder<(ins "mlir::FuncOp":$callee,
        CArg<"mlir::ValueRange", "{}">:$operands),
    [{
      $_state.addOperands(operands);
      $_state.addAttribute(calleeAttrName(),
        $_builder.getSymbolRefAttr(callee));
      $_state.addTypes(callee.getType().getResults());
    }]>,
    OpBuilder<(ins "mlir::SymbolRefAttr":$callee,
        "llvm::ArrayRef<mlir::Type>":$results,
        CArg<"mlir::ValueRange", "{}">:$operands),
    [{
      $_state.addOperands(operands);
      $_state.addAttribute(calleeAttrName(), callee);
      $_state.addTypes(results);
    }]>,
    OpBuilder<(ins "llvm::StringRef":$callee,
        "llvm::ArrayRef<mlir::Type>":$results,
        CArg<"mlir::ValueRange", "{}">:$operands),
    [{
      build($_builder, $_state, $_builder.getSymbolRefAttr(callee), results,
            operands);
    }]>];

  let extraClassDeclaration = [{
    static constexpr StringRef calleeAttrName() { return "callee"; }

    mlir::FunctionType getFunctionType();

    /// Get the argument operands to the called function.
    operand_range getArgOperands() {
      if (auto calling =
          (*this)->getAttrOfType<SymbolRefAttr>(calleeAttrName()))
        return {arg_operand_begin(), arg_operand_end()};
      return {arg_operand_begin() + 1, arg_operand_end()};
    }

    operand_iterator arg_operand_begin() { return operand_begin(); }
    operand_iterator arg_operand_end() { return operand_end(); }

    /// Return the callee of this operation.
    CallInterfaceCallable getCallableForCallee() {
      if (auto calling =
          (*this)->getAttrOfType<SymbolRefAttr>(calleeAttrName()))
        return calling;
      return getOperand(0);
    }
  }];
}

def fir_DispatchOp : fir_Op<"dispatch", []> {
  let summary = "call a type-bound procedure";

  let description = [{
    Perform a dynamic dispatch on the method name via the dispatch table
    associated with the first argument.  The attribute 'pass_arg_pos' can be
    used to select a dispatch argument other than the first one.

    ```mlir
      %r = fir.dispatch methodA(%o) : (!fir.box<none>) -> i32
    ```
  }];

  let arguments = (ins
    StrAttr:$method,
    fir_BoxType:$object,
    Variadic<AnyType>:$args
  );

  let results = (outs Variadic<AnyType>);

  let parser = [{
    mlir::FunctionType calleeType;
    llvm::SmallVector<mlir::OpAsmParser::OperandType> operands;
    auto calleeLoc = parser.getNameLoc();
    llvm::StringRef calleeName;
    if (failed(parser.parseOptionalKeyword(&calleeName))) {
      mlir::StringAttr calleeAttr;
      if (parser.parseAttribute(calleeAttr, methodAttrName(),
                                result.attributes))
        return mlir::failure();
    } else {
      result.addAttribute(methodAttrName(),
          parser.getBuilder().getStringAttr(calleeName));
    }
    if (parser.parseOperandList(operands,
                                mlir::OpAsmParser::Delimiter::Paren) ||
        parser.parseOptionalAttrDict(result.attributes) ||
        parser.parseColonType(calleeType) ||
        parser.addTypesToList(calleeType.getResults(), result.types) ||
        parser.resolveOperands(
            operands, calleeType.getInputs(), calleeLoc, result.operands))
      return mlir::failure();
    return mlir::success();
  }];

  let printer = [{
    p << getOperationName() << ' ' << (*this)->getAttr(methodAttrName()) << '(';
    p.printOperand(object());
    if (!args().empty()) {
      p << ", ";
      p.printOperands(args());
    }
    p << ") : ";
    p.printFunctionalType((*this)->getOperandTypes(),
        (*this)->getResultTypes());
  }];

  let extraClassDeclaration = [{
    mlir::FunctionType getFunctionType();
    operand_range getArgOperands() {
      return {arg_operand_begin(), arg_operand_end()};
    }
    // operand[0] is the object (of box type)
    operand_iterator arg_operand_begin() { return operand_begin() + 1; }
    operand_iterator arg_operand_end() { return operand_end(); }
    static constexpr llvm::StringRef passArgAttrName() {
      return "pass_arg_pos";
    }
    static constexpr llvm::StringRef methodAttrName() { return "method"; }
    unsigned passArgPos();
  }];
}

// Constant operations that support Fortran

def fir_StringLitOp : fir_Op<"string_lit", [NoSideEffect]> {
  let summary = "create a string literal constant";

  let description = [{
    An FIR constant that represents a sequence of characters that correspond
    to Fortran's CHARACTER type, including a LEN.  We support CHARACTER values
    of different KINDs (different constant sizes).

    ```mlir
      %1 = fir.string_lit "Hello, World!"(13) : !fir.char<1> // ASCII
      %2 = fir.string_lit [158, 2345](2) : !fir.char<2>      // Wide chars
    ```
  }];

  let results = (outs fir_CharacterType);

  let parser = [{
    auto &builder = parser.getBuilder();
    mlir::Attribute val;
    mlir::NamedAttrList attrs;
    llvm::SMLoc trailingTypeLoc;
    if (parser.parseAttribute(val, "fake", attrs))
      return mlir::failure();
    if (auto v = val.dyn_cast<mlir::StringAttr>())
      result.attributes.push_back(builder.getNamedAttr(value(), v));
    else if (auto v = val.dyn_cast<mlir::ArrayAttr>())
      result.attributes.push_back(builder.getNamedAttr(xlist(), v));
    else
      return parser.emitError(parser.getCurrentLocation(),
                              "found an invalid constant");
    mlir::IntegerAttr sz;
    mlir::Type type;
    if (parser.parseLParen() ||
        parser.parseAttribute(sz, size(), result.attributes) ||
        parser.parseRParen() ||
        parser.getCurrentLocation(&trailingTypeLoc) ||
        parser.parseColonType(type))
      return mlir::failure();
    auto charTy = type.dyn_cast<fir::CharacterType>();
    if (!charTy)
      return parser.emitError(trailingTypeLoc,
                              "must have character type");
    type = fir::CharacterType::get(builder.getContext(), charTy.getFKind(),
                                   sz.getInt());
    if (!type || parser.addTypesToList(type, result.types))
      return mlir::failure();
    return mlir::success();
  }];

  let printer = [{
    p << getOperationName() << ' ' << getValue() << '(';
    p << getSize().cast<mlir::IntegerAttr>().getValue() << ") : ";
    p.printType(getType());
  }];

  let builders = [
    OpBuilderDAG<(ins "fir::CharacterType":$in_type,
      "llvm::StringRef":$value,
      CArg<"llvm::Optional<int64_t>", "{}">:$len)>,
    OpBuilderDAG<(ins "fir::CharacterType":$in_type,
      "llvm::ArrayRef<char>":$xlist,
      CArg<"llvm::Optional<int64_t>", "{}">:$len)>,
    OpBuilderDAG<(ins "fir::CharacterType":$in_type,
      "llvm::ArrayRef<char16_t>":$xlist,
      CArg<"llvm::Optional<int64_t>", "{}">:$len)>,
    OpBuilderDAG<(ins "fir::CharacterType":$in_type,
      "llvm::ArrayRef<char32_t>":$xlist,
      CArg<"llvm::Optional<int64_t>", "{}">:$len)>];

  let verifier = [{
    if (getSize().cast<mlir::IntegerAttr>().getValue().isNegative())
      return emitOpError("size must be non-negative");
    if (auto xl = (*this)->getAttr(xlist())) {
      auto xList = xl.cast<mlir::ArrayAttr>();
      for (auto a : xList)
        if (!a.isa<mlir::IntegerAttr>())
	    return emitOpError("values in list must be integers");
    }
    return mlir::success();
  }];

  let extraClassDeclaration = [{
    static constexpr const char *size() { return "size"; }
    static constexpr const char *value() { return "value"; }
    static constexpr const char *xlist() { return "xlist"; }

    // Get the LEN attribute of this character constant
    mlir::Attribute getSize() { return (*this)->getAttr(size()); }
    // Get the string value of this character constant
    mlir::Attribute getValue() {
      if (auto attr = (*this)->getAttr(value()))
        return attr;
      return (*this)->getAttr(xlist());
    }

    /// Is this a wide character literal (1 character > 8 bits)
    bool isWideValue();
  }];
}

// Complex operations

class fir_ArithmeticOp<string mnemonic, list<OpTrait> traits = []> :
    fir_Op<mnemonic,
           !listconcat(traits, [NoSideEffect, SameOperandsAndResultType])>,
    Results<(outs AnyType)> {
  let parser = [{
    return impl::parseOneResultSameOperandTypeOp(parser, result);
  }];

  let printer = [{ return printBinaryOp(this->getOperation(), p); }];
}

class fir_UnaryArithmeticOp<string mnemonic, list<OpTrait> traits = []> :
      fir_Op<mnemonic,
             !listconcat(traits, [NoSideEffect, SameOperandsAndResultType])>,
      Results<(outs AnyType)> {
  let parser = [{
    return impl::parseOneResultSameOperandTypeOp(parser, result);
  }];

  let printer = [{ return printUnaryOp(this->getOperation(), p); }];
}

class RealUnaryArithmeticOp<string mnemonic, list<OpTrait> traits = []> :
      fir_UnaryArithmeticOp<mnemonic, traits>,
      Arguments<(ins AnyRealLike:$operand)>;

def fir_NegfOp : RealUnaryArithmeticOp<"negf">;

<<<<<<< HEAD
=======
class RealArithmeticOp<string mnemonic, list<OpTrait> traits = []> :
      fir_ArithmeticOp<mnemonic, traits>,
      Arguments<(ins AnyRealLike:$lhs, AnyRealLike:$rhs)>;

def fir_ModfOp : RealArithmeticOp<"modf">;

def fir_CmpfOp : fir_Op<"cmpf",
    [NoSideEffect, SameTypeOperands, SameOperandsAndResultShape]> {
  let summary = "floating-point comparison operator";

  let description = [{
    Extends the standard floating-point comparison to handle the extended
    floating-point types found in FIR.
  }];

  let arguments = (ins AnyRealLike:$lhs, AnyRealLike:$rhs);

  let results = (outs AnyLogicalLike);

  let builders = [OpBuilder<(ins "mlir::CmpFPredicate":$predicate,
    "mlir::Value":$lhs, "mlir::Value":$rhs), [{
      buildCmpFOp($_builder, $_state, predicate, lhs, rhs);
  }]>];

  let parser = [{ return parseCmpfOp(parser, result); }];

  let printer = [{ printCmpfOp(p, *this); }];

  let extraClassDeclaration = [{
    static constexpr llvm::StringRef getPredicateAttrName() {
      return "predicate";
    }
    static CmpFPredicate getPredicateByName(llvm::StringRef name);

    CmpFPredicate getPredicate() {
      return (CmpFPredicate)(*this)->getAttrOfType<mlir::IntegerAttr>(
          getPredicateAttrName()).getInt();
    }
  }];
}

>>>>>>> 57d20cbf
def fir_ConstcOp : fir_Op<"constc", [NoSideEffect]> {
  let summary = "create a complex constant";

  let description = [{
    A complex constant. Similar to the standard dialect complex type, but this
    extension allows constants with APFloat values that are not supported in
    the standard dialect.
  }];

  let results = (outs fir_ComplexType);

  let parser = [{
    fir::RealAttr realp;
    fir::RealAttr imagp;
    mlir::Type type;
    if (parser.parseLParen() ||
        parser.parseAttribute(realp, realAttrName(), result.attributes) ||
        parser.parseComma() ||
        parser.parseAttribute(imagp, imagAttrName(), result.attributes) ||
        parser.parseRParen() ||
        parser.parseColonType(type) ||
        parser.addTypesToList(type, result.types))
      return mlir::failure();
    return mlir::success();
  }];

  let printer = [{
    p << getOperationName() << " (0x";
    auto f1 = (*this)->getAttr(realAttrName()).cast<mlir::FloatAttr>();
    auto i1 = f1.getValue().bitcastToAPInt();
    p.getStream().write_hex(i1.getZExtValue());
    p << ", 0x";
    auto f2 = (*this)->getAttr(imagAttrName()).cast<mlir::FloatAttr>();
    auto i2 = f2.getValue().bitcastToAPInt();
    p.getStream().write_hex(i2.getZExtValue());
    p << ") : ";
    p.printType(getType());
  }];

  let verifier = [{
    if (!getType().isa<fir::ComplexType>())
      return emitOpError("must be a !fir.complex type");
    return mlir::success();
  }];

  let extraClassDeclaration = [{
    static constexpr llvm::StringRef realAttrName() { return "real"; }
    static constexpr llvm::StringRef imagAttrName() { return "imaginary"; }

    mlir::Attribute getReal() { return (*this)->getAttr(realAttrName()); }
    mlir::Attribute getImaginary() { return (*this)->getAttr(imagAttrName()); }
  }];
}

class ComplexUnaryArithmeticOp<string mnemonic, list<OpTrait> traits = []> :
      fir_UnaryArithmeticOp<mnemonic, traits>,
      Arguments<(ins fir_ComplexType:$operand)>;

def fir_NegcOp : ComplexUnaryArithmeticOp<"negc">;

class ComplexArithmeticOp<string mnemonic, list<OpTrait> traits = []> :
      fir_ArithmeticOp<mnemonic, traits>,
      Arguments<(ins fir_ComplexType:$lhs, fir_ComplexType:$rhs)>;

def fir_AddcOp : ComplexArithmeticOp<"addc", [Commutative]>;
def fir_SubcOp : ComplexArithmeticOp<"subc">;
def fir_MulcOp : ComplexArithmeticOp<"mulc", [Commutative]>;
def fir_DivcOp : ComplexArithmeticOp<"divc">;
// Pow is a builtin call and not a primitive

def fir_CmpcOp : fir_Op<"cmpc",
    [NoSideEffect, SameTypeOperands, SameOperandsAndResultShape]> {
  let summary = "complex floating-point comparison operator";

  let description = [{
    A complex comparison to handle complex types found in FIR.
  }];

  let arguments = (ins fir_ComplexType:$lhs, fir_ComplexType:$rhs);

  let results = (outs AnyLogicalLike);

  let parser = "return parseCmpcOp(parser, result);";

  let printer = "printCmpcOp(p, *this);";

  let builders = [OpBuilder<(ins "mlir::CmpFPredicate":$predicate,
    "mlir::Value":$lhs, "mlir::Value":$rhs), [{
      buildCmpCOp($_builder, $_state, predicate, lhs, rhs);
  }]>];

  let extraClassDeclaration = [{
    static constexpr llvm::StringRef getPredicateAttrName() {
      return "predicate";
    }

    CmpFPredicate getPredicate() {
      return (CmpFPredicate)(*this)->getAttrOfType<mlir::IntegerAttr>(
          getPredicateAttrName()).getInt();
    }

    static CmpFPredicate getPredicateByName(llvm::StringRef name);
  }];
}

// Other misc. operations

def fir_AddrOfOp : fir_OneResultOp<"address_of", [NoSideEffect]> {
  let summary = "convert a symbol to an SSA value";

  let description = [{
    Convert a symbol (a function or global reference) to an SSA-value to be
    used in other Operations. References to Fortran symbols are distinguished
    via this operation from other arbitrary constant values.

    ```mlir
      %p = fir.address_of(@symbol) : !fir.ref<f64>
    ```
  }];

  let arguments = (ins SymbolRefAttr:$symbol);

  let results = (outs AnyAddressableLike:$resTy);

  let assemblyFormat = "`(` $symbol `)` attr-dict `:` type($resTy)";
}

def fir_ConvertOp : fir_OneResultOp<"convert", [NoSideEffect]> {
  let summary = "encapsulates all Fortran scalar type conversions";

  let description = [{
    Generalized type conversion. Convert the ssa value from type T to type U.
    Not all pairs of types have conversions. When types T and U are the same
    type, this instruction is a NOP and may be folded away.

    ```mlir
      %v = ... : i64
      %w = fir.convert %v : (i64) -> i32
    ```

    The example truncates the value `%v` from an i64 to an i32.
  }];

  let arguments = (ins AnyType:$value);

  let assemblyFormat = [{
    $value attr-dict `:` functional-type($value, results)
  }];

  let hasFolder = 1;

  let verifier = [{
    auto inType = value().getType();
    auto outType = getType();
    if (inType == outType)
      return mlir::success();
    if ((isPointerCompatible(inType) && isPointerCompatible(outType)) ||
        (isIntegerCompatible(inType) && isIntegerCompatible(outType)) ||
        (isIntegerCompatible(inType) && isFloatCompatible(outType)) ||
        (isFloatCompatible(inType) && isIntegerCompatible(outType)) ||
        (isFloatCompatible(inType) && isFloatCompatible(outType)) ||
        (isIntegerCompatible(inType) && isPointerCompatible(outType)) ||
        (isPointerCompatible(inType) && isIntegerCompatible(outType)) ||
        (inType.isa<fir::BoxType>() && outType.isa<fir::BoxType>()) ||
        (fir::isa_complex(inType) && fir::isa_complex(outType)))
      return mlir::success();
    return emitOpError("invalid type conversion");
  }];

  let extraClassDeclaration = [{
    static bool isIntegerCompatible(mlir::Type ty);
    static bool isFloatCompatible(mlir::Type ty);
    static bool isPointerCompatible(mlir::Type ty);
  }];
  let hasCanonicalizer = 1;
}

def FortranTypeAttr : Attr<And<[CPred<"$_self.isa<TypeAttr>()">,
    Or<[CPred<"$_self.cast<TypeAttr>().getValue().isa<fir::CharacterType>()">,
        CPred<"$_self.cast<TypeAttr>().getValue().isa<fir::ComplexType>()">,
        CPred<"$_self.cast<TypeAttr>().getValue().isa<fir::IntegerType>()">,
        CPred<"$_self.cast<TypeAttr>().getValue().isa<fir::LogicalType>()">,
        CPred<"$_self.cast<TypeAttr>().getValue().isa<fir::RealType>()">,
        CPred<"$_self.cast<TypeAttr>().getValue().isa<fir::RecordType>()">]>]>,
    "Fortran surface type"> {
  let storageType = [{ TypeAttr }];
  let returnType = "Type";
  let convertFromStorage = "$_self.getValue().cast<Type>()";
}

def fir_GenTypeDescOp : fir_OneResultOp<"gentypedesc", [NoSideEffect]> {
  let summary = "generate a type descriptor for a given type";
  let description = [{
    Generates a constant object that is an abstract type descriptor of the
    specified type.  The meta-type of a type descriptor for the type `T`
    is `!fir.tdesc<T>`.

    ```mlir
      !T = type !fir.type<T{...}>
      %t = fir.gentypedesc !T  // returns value of !fir.tdesc<!T>
    ```
  }];

  let arguments = (ins FortranTypeAttr:$in_type);

  let parser = [{
    mlir::Type intype;
    if (parser.parseType(intype))
      return mlir::failure();
    result.addAttribute("in_type", mlir::TypeAttr::get(intype));
    mlir::Type restype = TypeDescType::get(intype);
    if (parser.addTypeToList(restype, result.types))
      return mlir::failure();
    return mlir::success();
  }];

  let printer = [{
    p << getOperationName() << ' ' << (*this)->getAttr("in_type");
    p.printOptionalAttrDict((*this)->getAttrs(), {"in_type"});
  }];

  let builders = [OpBuilder<(ins "mlir::TypeAttr":$inty)>];

  let verifier = [{
    mlir::Type resultTy = getType();
    if (auto tdesc = resultTy.dyn_cast<TypeDescType>()) {
      if (tdesc.getOfTy() != getInType())
        return emitOpError("wrapped type mismatched");
    } else {
      return emitOpError("must be !fir.tdesc type");
    }
    return mlir::success();
  }];

  let extraClassDeclaration = [{
    mlir::Type getInType() {
      // get the type that the type descriptor describes
      return (*this)->getAttrOfType<mlir::TypeAttr>("in_type").getValue();
    }
  }];
}

def fir_NoReassocOp : fir_OneResultOp<"no_reassoc",
    [NoSideEffect, SameOperandsAndResultType]> {
  let summary = "synthetic op to prevent reassociation";
  let description = [{
    Primitive operation meant to intrusively prevent operator reassociation.
    The operation is otherwise a nop and the value returned is the same as the
    argument.

    The presence of this operation prevents any local optimizations. In the
    example below, this would prevent possibly replacing the multiply and add
    operations with a single FMA operation.

    ```mlir
      %98 = mulf %96, %97 : f32
      %99 = fir.no_reassoc %98 : f32
      %a0 = addf %99, %95 : f32
    ```
  }];

  let arguments = (ins AnyType:$val);

  let assemblyFormat = "$val attr-dict `:` type($val)";
}

class AtMostRegion<int numBlocks> : Region<
  CPred<"$_self.getBlocks().size() <= " # numBlocks>,
  "region with " # numBlocks # " blocks">;

def fir_GlobalOp : fir_Op<"global", [IsolatedFromAbove, Symbol]> {
  let summary = "Global data";
  let description = [{
    A global variable or constant with initial values.

    The example creates a global variable (writable) named
    `@_QV_Mquark_Vvarble` with some initial values. The initializer should
    conform to the variable's type.

    ```mlir
      fir.global @_QV_Mquark_Vvarble : tuple<i32, f32> {
        %1 = constant 1 : i32
        %2 = constant 2.0 : f32
        %3 = fir.undefined tuple<i32, f32>
        %z = constant 0 : index
        %o = constant 1 : index
        %4 = fir.insert_value %3, %1, %z : (tuple<i32, f32>, i32, index) -> tuple<i32, f32>
        %5 = fir.insert_value %4, %2, %o : (tuple<i32, f32>, f32, index) -> tuple<i32, f32>
        fir.has_value %5 : tuple<i32, f32>
      }
    ```
  }];

  let arguments = (ins
    StrAttr:$sym_name,
    SymbolRefAttr:$symref,
    TypeAttr:$type,
    OptionalAttr<AnyAttr>:$initVal,
    OptionalAttr<UnitAttr>:$constant,
    OptionalAttr<StrAttr>:$linkName
  );

  let regions = (region AtMostRegion<1>:$region);

  let parser = "return parseGlobalOp(parser, result);";

  let printer = [{
    p << getOperationName();
    if (linkName().hasValue())
      p << ' ' << linkName().getValue();
    p << ' ';
    p.printAttributeWithoutType((*this)->getAttr(symbolAttrName()));
    if (auto val = getValueOrNull())
      p << '(' << val << ')';
    if ((*this)->getAttr(constantAttrName()))
      p << " constant";
    p << " : ";
    p.printType(getType());
    if (hasInitializationBody())
      p.printRegion((*this)->getRegion(0), /*printEntryBlockArgs=*/false,
                    /*printBlockTerminators=*/true);
  }];

  let skipDefaultBuilders = 1;
  let builders = [
    OpBuilder<(ins "llvm::StringRef":$name, "mlir::Type":$type,
      CArg<"llvm::ArrayRef<mlir::NamedAttribute>", "{}">:$attrs)>,
    OpBuilder<(ins "llvm::StringRef":$name, "bool":$isConstant,
      "mlir::Type":$type,
      CArg<"llvm::ArrayRef<mlir::NamedAttribute>", "{}">:$attrs)>,
    OpBuilder<(ins "llvm::StringRef":$name, "mlir::Type":$type,
      CArg<"mlir::StringAttr", "{}">:$linkage,
      CArg<"llvm::ArrayRef<mlir::NamedAttribute>", "{}">:$attrs)>,
    OpBuilder<(ins "llvm::StringRef":$name, "bool":$isConstant,
      "mlir::Type":$type, CArg<"mlir::StringAttr", "{}">:$linkage,
      CArg<"llvm::ArrayRef<mlir::NamedAttribute>", "{}">:$attrs)>,
    OpBuilder<(ins "llvm::StringRef":$name, "mlir::Type":$type,
      "mlir::Attribute":$initVal, CArg<"mlir::StringAttr", "{}">:$linkage,
      CArg<"llvm::ArrayRef<mlir::NamedAttribute>", "{}">:$attrs)>,
    OpBuilder<(ins "llvm::StringRef":$name, "bool":$isConstant,
      "mlir::Type":$type, "mlir::Attribute":$initVal,
      CArg<"mlir::StringAttr", "{}">:$linkage,
      CArg<"llvm::ArrayRef<mlir::NamedAttribute>", "{}">:$attrs)>,
  ];

  let extraClassDeclaration = [{
    static constexpr llvm::StringRef symbolAttrName() { return "symref"; }
    static constexpr llvm::StringRef constantAttrName() { return "constant"; }
    static constexpr llvm::StringRef initValAttrName() { return "initVal"; }
    static constexpr llvm::StringRef linkageAttrName() { return "linkName"; }
    static constexpr llvm::StringRef typeAttrName() { return "type"; }

    /// The printable type of the global
    mlir::Type getType() {
      return (*this)->getAttrOfType<TypeAttr>(typeAttrName()).getValue();
    }

    /// The semantic type of the global
    mlir::Type resultType();

    /// Return the initializer attribute if it exists, or a null attribute.
    Attribute getValueOrNull() { return initVal().getValueOr(Attribute()); }

    /// Append the next initializer value to the `GlobalOp` to construct
    /// the variable's initial value.
    void appendInitialValue(mlir::Operation *op);

    /// A GlobalOp has one region.
    mlir::Region &getRegion() { return (*this)->getRegion(0); }

    /// A GlobalOp has one block.
    mlir::Block &getBlock() { return getRegion().front(); }

    /// Determine if `linkage` is a supported keyword
    static mlir::ParseResult verifyValidLinkage(StringRef linkage);

    bool hasInitializationBody() {
      return ((*this)->getNumRegions() == 1) && !getRegion().empty() &&
        !isa<fir::FirEndOp>(getBlock().front());
    }

    mlir::FlatSymbolRefAttr getSymbol() {
      return mlir::FlatSymbolRefAttr::get(getContext(),
          (*this)->getAttrOfType<mlir::StringAttr>(
              mlir::SymbolTable::getSymbolAttrName()).getValue());
    }
  }];
}

def fir_GlobalLenOp : fir_Op<"global_len", []> {
  let summary = "map a LEN parameter to a global";
  let description = [{
    A global entity (that is not an automatic data object) can have extra LEN
    parameter (compile-time) constants associated with the instance's type.
    These values can be bound to the global instance used `fir.global_len`.

    ```mlir
      global @g : !fir.type<t(len1:i32)> {
        fir.global_len len1, 10 : i32
        %1 = fir.undefined : !fir.type<t(len1:i32)>
        return %1 : !fir.type<t(len1:i32)>
      }
    ```
  }];

  let arguments = (ins StrAttr:$lenparam, APIntAttr:$intval);

  let parser = [{
    llvm::StringRef fieldName;
    if (failed(parser.parseOptionalKeyword(&fieldName))) {
      mlir::StringAttr fieldAttr;
      if (parser.parseAttribute(fieldAttr, lenParamAttrName(),
                                result.attributes))
        return mlir::failure();
    } else {
      result.addAttribute(lenParamAttrName(),
          parser.getBuilder().getStringAttr(fieldName));
    }
    mlir::IntegerAttr constant;
    if (parser.parseComma() ||
        parser.parseAttribute(constant, intAttrName(), result.attributes))
      return mlir::failure();
    return mlir::success();
  }];

  let printer = [{
    p << getOperationName() << ' ' << (*this)->getAttr(lenParamAttrName())
      << ", " << (*this)->getAttr(intAttrName());
  }];

  let extraClassDeclaration = [{
    static constexpr llvm::StringRef lenParamAttrName() { return "lenparam"; }
    static constexpr llvm::StringRef intAttrName() { return "intval"; }
  }];
}

def ImplicitFirTerminator : SingleBlockImplicitTerminator<"FirEndOp">;

def fir_DispatchTableOp : fir_Op<"dispatch_table",
    [IsolatedFromAbove, Symbol, ImplicitFirTerminator]> {
  let summary = "Dispatch table definition";

  let description = [{
    Define a dispatch table for a derived type with type-bound procedures.

    A dispatch table is an untyped symbol that contains a list of associations
    between method identifiers and corresponding `FuncOp` symbols.

    The ordering of associations in the map is determined by the front end.

    ```mlir
      fir.dispatch_table @_QDTMquuzTfoo {
        fir.dt_entry method1, @_QFNMquuzTfooPmethod1AfooR
        fir.dt_entry method2, @_QFNMquuzTfooPmethod2AfooII
      }
    ```
  }];

  let parser = [{
    // Parse the name as a symbol reference attribute.
    SymbolRefAttr nameAttr;
    if (parser.parseAttribute(nameAttr, mlir::SymbolTable::getSymbolAttrName(),
                              result.attributes))
      return failure();

    // Convert the parsed name attr into a string attr.
    result.attributes.set(mlir::SymbolTable::getSymbolAttrName(),
      parser.getBuilder().getStringAttr(nameAttr.getRootReference()));

    // Parse the optional table body.
    mlir::Region *body = result.addRegion();
    OptionalParseResult parseResult = parser.parseOptionalRegion(*body);
    if (parseResult.hasValue() && failed(*parseResult))
      return mlir::failure();

    ensureTerminator(*body, parser.getBuilder(), result.location);
    return mlir::success();
  }];

  let printer = [{
    auto tableName = (*this)->getAttrOfType<StringAttr>(
      mlir::SymbolTable::getSymbolAttrName()).getValue();
    p << getOperationName() << " @" << tableName;

    Region &body = (*this)->getRegion(0);
    if (!body.empty())
      p.printRegion(body, /*printEntryBlockArgs=*/false,
                          /*printBlockTerminators=*/false);
  }];

  let verifier = [{
    for (auto &op : getBlock())
      if (!(isa<fir::DTEntryOp>(op) || isa<fir::FirEndOp>(op)))
        return emitOpError("dispatch table must contain dt_entry");
    return mlir::success();
  }];

  let regions = (region SizedRegion<1>:$region);

  let skipDefaultBuilders = 1;
  let builders = [
    OpBuilder<(ins "llvm::StringRef":$name, "mlir::Type":$type,
      CArg<"llvm::ArrayRef<mlir::NamedAttribute>", "{}">:$attrs),
    [{
      $_state.addAttribute(mlir::SymbolTable::getSymbolAttrName(),
                           $_builder.getStringAttr(name));
      $_state.addAttributes(attrs);
    }]>
  ];

  let extraClassDeclaration = [{
    /// Append a dispatch table entry to the table.
    void appendTableEntry(mlir::Operation *op);

    mlir::Region &getRegion() {
      return (*this)->getRegion(0);
    }

    mlir::Block &getBlock() {
      return getRegion().front();
    }
  }];
}

def fir_DTEntryOp : fir_Op<"dt_entry", []> {
  let summary = "map entry in a dispatch table";

  let description = [{
    An entry in a dispatch table.  Allows a function symbol to be bound
    to a specifier method identifier.  A dispatch operation uses the dynamic
    type of a distinguished argument to determine an exact dispatch table
    and uses the method identifier to select the type-bound procedure to
    be called.

    ```mlir
      fir.dt_entry method_name, @uniquedProcedure
    ```
  }];

  let arguments = (ins StrAttr:$method, SymbolRefAttr:$proc);

  let parser = [{
    llvm::StringRef methodName;
    // allow `methodName` or `"methodName"`
    if (failed(parser.parseOptionalKeyword(&methodName))) {
      mlir::StringAttr methodAttr;
      if (parser.parseAttribute(methodAttr, methodAttrName(),
                                result.attributes))
        return mlir::failure();
    } else {
      result.addAttribute(methodAttrName(),
          parser.getBuilder().getStringAttr(methodName));
    }
    mlir::SymbolRefAttr calleeAttr;
    if (parser.parseComma() ||
        parser.parseAttribute(calleeAttr, procAttrName(), result.attributes))
      return mlir::failure();
    return mlir::success();
  }];

  let printer = [{
    p << getOperationName() << ' ' << (*this)->getAttr(methodAttrName()) << ", "
      << (*this)->getAttr(procAttrName());
  }];

  let extraClassDeclaration = [{
    static constexpr llvm::StringRef methodAttrName() { return "method"; }
    static constexpr llvm::StringRef procAttrName() { return "proc"; }
  }];
}

def fir_AbsentOp : fir_OneResultOp<"absent", [NoSideEffect]> {
  let summary = "create value to be passed for absent optional function argument";
  let description = [{
    Given the type of a function argument, create a value that will signal that
    an optional argument is absent in the call. On the caller side, fir.is_present
    can be used to query if the value of an optional argument was created with
    a fir.absent operation.
    It is undefined to use a value that was created by a fir.absent op in any other
    operation than fir.call and fir.is_present.
    ```mlir
      %1 = fir.absent fir.box<fir.array<?xf32>>
      fir.call @_QPfoo(%1) : (fir.box<fir.array<?xf32>>) -> ()
    ```
  }];

  let results = (outs AnyRefOrBoxLike:$intype);

  let assemblyFormat = "type($intype) attr-dict";
}

def fir_IsPresentOp : fir_SimpleOp<"is_present", [NoSideEffect]> {
  let summary = "is this optional function argument present?";

  let description = [{
    Determine if an optional function argument is PRESENT (i.e. that it was not
    created by a fir.absent op on the caller side).
    ```mlir
      func @_QPfoo(%arg0: !fir.box<!fir.array<?xf32>>) {
        %0 = fir.is_present %arg0 : (!fir.box<!fir.array<?xf32>>) -> i1
        ...
    ```
  }];

  let arguments = (ins AnyRefOrBoxLike:$val);

  let results = (outs BoolLike);
}

#endif<|MERGE_RESOLUTION|>--- conflicted
+++ resolved
@@ -35,39 +35,7 @@
   }];
 }
 
-<<<<<<< HEAD
-def fir_OneResultOpBuilder : OpBuilderDAG<(ins
-=======
-// Base builder for allocate operations
-def fir_AllocateOpBuilder : OpBuilder<(ins
-    "mlir::Type":$inType,
-    CArg<"mlir::ValueRange", "{}">:$lenParams,
-    CArg<"mlir::ValueRange", "{}">:$sizes,
-    CArg<"llvm::ArrayRef<mlir::NamedAttribute>", "{}">:$attributes),
-  [{
-    $_state.addTypes(getRefTy(inType));
-    $_state.addAttribute("in_type", TypeAttr::get(inType));
-    $_state.addOperands(sizes);
-    $_state.addAttributes(attributes);
-  }]>;
-
-def fir_NamedAllocateOpBuilder : OpBuilder<(ins
-    "mlir::Type":$inType,
-    "llvm::StringRef":$name,
-    CArg<"mlir::ValueRange", "{}">:$lenParams,
-    CArg<"mlir::ValueRange","{}">:$sizes,
-    CArg<"llvm::ArrayRef<mlir::NamedAttribute>", "{}">:$attributes),
-  [{
-    $_state.addTypes(getRefTy(inType));
-    $_state.addAttribute("in_type", TypeAttr::get(inType));
-    if (!name.empty())
-      $_state.addAttribute("name", $_builder.getStringAttr(name));
-    $_state.addOperands(sizes);
-    $_state.addAttributes(attributes);
-  }]>;
-
 def fir_OneResultOpBuilder : OpBuilder<(ins
->>>>>>> 57d20cbf
     "mlir::Type":$resultType,
     "mlir::ValueRange":$operands,
     CArg<"llvm::ArrayRef<mlir::NamedAttribute>", "{}">:$attributes),
@@ -90,131 +58,6 @@
   let builders = [fir_OneResultOpBuilder];
 }
 
-<<<<<<< HEAD
-=======
-class fir_TwoBuilders<OpBuilder b1, OpBuilder b2> {
-  list<OpBuilder> builders = [b1, b2];
-}
-
-class fir_AllocatableBaseOp<string mnemonic, list<OpTrait> traits = []> :
-    fir_Op<mnemonic, traits>, Results<(outs fir_Type:$res)> {
-  let arguments = (ins
-    OptionalAttr<StrAttr>:$name,
-    OptionalAttr<BoolAttr>:$target
-  );
-}
-
-class fir_AllocatableOp<string mnemonic, Resource resource,
-      list<OpTrait> traits = []> :
-    fir_AllocatableBaseOp<mnemonic,
-	!listconcat(traits, [MemoryEffects<[MemAlloc<resource>]>])>,
-    fir_TwoBuilders<fir_AllocateOpBuilder, fir_NamedAllocateOpBuilder>,
-    Arguments<(ins TypeAttr:$in_type, Variadic<AnyIntegerType>:$args)> {
-
-  let parser = [{
-    mlir::Type intype;
-    if (parser.parseType(intype))
-      return mlir::failure();
-    auto &builder = parser.getBuilder();
-    result.addAttribute(inType(), mlir::TypeAttr::get(intype));
-    llvm::SmallVector<mlir::OpAsmParser::OperandType, 8> operands;
-    llvm::SmallVector<mlir::Type, 8> typeVec;
-    bool hasOperands = false;
-    if (!parser.parseOptionalLParen()) {
-      // parse the LEN params of the derived type. (<params> : <types>)
-      if (parser.parseOperandList(operands,
-                                  mlir::OpAsmParser::Delimiter::None) ||
-          parser.parseColonTypeList(typeVec) ||
-          parser.parseRParen())
-        return mlir::failure();
-      auto lens = builder.getI32IntegerAttr(operands.size());
-      result.addAttribute(lenpName(), lens);
-      hasOperands = true;
-    }
-    if (!parser.parseOptionalComma()) {
-      // parse size to scale by, vector of n dimensions of type index
-      auto opSize = operands.size();
-      if (parser.parseOperandList(operands, mlir::OpAsmParser::Delimiter::None))
-        return mlir::failure();
-      for (auto i = opSize, end = operands.size(); i != end; ++i)
-        typeVec.push_back(builder.getIndexType());
-      hasOperands = true;
-    }
-    if (hasOperands &&
-        parser.resolveOperands(operands, typeVec, parser.getNameLoc(),
-                               result.operands))
-      return mlir::failure();
-    mlir::Type restype = wrapResultType(intype);
-    if (!restype) {
-      parser.emitError(parser.getNameLoc(), "invalid allocate type: ")
-          << intype;
-      return mlir::failure();
-    }
-    if (parser.parseOptionalAttrDict(result.attributes) ||
-        parser.addTypeToList(restype, result.types))
-      return mlir::failure();
-    return mlir::success();
-  }];
-
-  let printer = [{
-    p << getOperationName() << ' ' << (*this)->getAttr(inType());
-    if (hasLenParams()) {
-      // print the LEN parameters to a derived type in parens
-      p << '(' << getLenParams() << " : " << getLenParams().getTypes() << ')';
-    }
-    // print the shape of the allocation (if any); all must be index type
-    for (auto sh : getShapeOperands()) {
-      p << ", ";
-      p.printOperand(sh);
-    }
-    p.printOptionalAttrDict((*this)->getAttrs(), {inType(), lenpName()});
-  }];
-
-  string extraAllocClassDeclaration = [{
-    static constexpr llvm::StringRef inType() { return "in_type"; }
-    static constexpr llvm::StringRef lenpName() { return "len_param_count"; }
-    mlir::Type getAllocatedType();
-
-    bool hasLenParams() { return bool{(*this)->getAttr(lenpName())}; }
-    bool hasShapeOperands() { return numShapeOperands() > 0; }
-
-    unsigned numLenParams() {
-      if (auto val = (*this)->getAttrOfType<mlir::IntegerAttr>(lenpName()))
-        return val.getInt();
-      return 0;
-    }
-
-    operand_range getLenParams() {
-      return {operand_begin(), operand_begin() + numLenParams()};
-    }
-
-    unsigned numShapeOperands() {
-      return operand_end() - operand_begin() + numLenParams();
-    }
-
-    operand_range getShapeOperands() {
-      return {operand_begin() + numLenParams(), operand_end()};
-    }
-
-    static mlir::Type getRefTy(mlir::Type ty);
-
-    /// Get the input type of the allocation
-    mlir::Type getInType() {
-      return (*this)->getAttrOfType<mlir::TypeAttr>(inType()).getValue();
-    }
-  }];
-
-  // Verify checks common to all allocation operations
-  string allocVerify = [{
-    llvm::SmallVector<llvm::StringRef, 8> visited;
-    if (verifyInType(getInType(), visited, numShapeOperands()))
-      return emitOpError("invalid type for allocation");
-    if (verifyRecordLenParams(getInType(), numLenParams()))
-      return emitOpError("LEN params do not correspond to type");
-  }];
-}
-
->>>>>>> 57d20cbf
 //===----------------------------------------------------------------------===//
 // Memory SSA operations
 //===----------------------------------------------------------------------===//
@@ -295,15 +138,15 @@
   let printer = "printAlloca(p, *this);";
 
   let builders = [
-    OpBuilderDAG<(ins "mlir::Type":$in_type, "llvm::StringRef":$uniq_name,
+    OpBuilder<(ins "mlir::Type":$in_type, "llvm::StringRef":$uniq_name,
       "llvm::StringRef":$bindc_name, CArg<"mlir::ValueRange", "{}">:$typeparams,
       CArg<"mlir::ValueRange", "{}">:$shape,
       CArg<"llvm::ArrayRef<mlir::NamedAttribute>", "{}">:$attributes)>,
-    OpBuilderDAG<(ins "mlir::Type":$in_type, "llvm::StringRef":$uniq_name,
+    OpBuilder<(ins "mlir::Type":$in_type, "llvm::StringRef":$uniq_name,
       CArg<"mlir::ValueRange", "{}">:$typeparams,
       CArg<"mlir::ValueRange", "{}">:$shape,
       CArg<"llvm::ArrayRef<mlir::NamedAttribute>", "{}">:$attributes)>,
-    OpBuilderDAG<(ins "mlir::Type":$in_type,
+    OpBuilder<(ins "mlir::Type":$in_type,
       CArg<"mlir::ValueRange", "{}">:$typeparams,
       CArg<"mlir::ValueRange", "{}">:$shape,
       CArg<"llvm::ArrayRef<mlir::NamedAttribute>", "{}">:$attributes)>];
@@ -364,15 +207,15 @@
   let printer = "printAllocMem(p, *this);";
 
   let builders = [
-    OpBuilderDAG<(ins "mlir::Type":$in_type, "llvm::StringRef":$uniq_name,
+    OpBuilder<(ins "mlir::Type":$in_type, "llvm::StringRef":$uniq_name,
       "llvm::StringRef":$bindc_name, CArg<"mlir::ValueRange", "{}">:$typeparams,
       CArg<"mlir::ValueRange", "{}">:$shape,
       CArg<"llvm::ArrayRef<mlir::NamedAttribute>", "{}">:$attributes)>,
-    OpBuilderDAG<(ins "mlir::Type":$in_type, "llvm::StringRef":$uniq_name,
+    OpBuilder<(ins "mlir::Type":$in_type, "llvm::StringRef":$uniq_name,
       CArg<"mlir::ValueRange", "{}">:$typeparams,
       CArg<"mlir::ValueRange", "{}">:$shape,
       CArg<"llvm::ArrayRef<mlir::NamedAttribute>", "{}">:$attributes)>,
-    OpBuilderDAG<(ins "mlir::Type":$in_type,
+    OpBuilder<(ins "mlir::Type":$in_type,
       CArg<"mlir::ValueRange", "{}">:$typeparams,
       CArg<"mlir::ValueRange", "{}">:$shape,
       CArg<"llvm::ArrayRef<mlir::NamedAttribute>", "{}">:$attributes)>];
@@ -2913,16 +2756,16 @@
   }];
 
   let builders = [
-    OpBuilderDAG<(ins "fir::CharacterType":$in_type,
+    OpBuilder<(ins "fir::CharacterType":$in_type,
       "llvm::StringRef":$value,
       CArg<"llvm::Optional<int64_t>", "{}">:$len)>,
-    OpBuilderDAG<(ins "fir::CharacterType":$in_type,
+    OpBuilder<(ins "fir::CharacterType":$in_type,
       "llvm::ArrayRef<char>":$xlist,
       CArg<"llvm::Optional<int64_t>", "{}">:$len)>,
-    OpBuilderDAG<(ins "fir::CharacterType":$in_type,
+    OpBuilder<(ins "fir::CharacterType":$in_type,
       "llvm::ArrayRef<char16_t>":$xlist,
       CArg<"llvm::Optional<int64_t>", "{}">:$len)>,
-    OpBuilderDAG<(ins "fir::CharacterType":$in_type,
+    OpBuilder<(ins "fir::CharacterType":$in_type,
       "llvm::ArrayRef<char32_t>":$xlist,
       CArg<"llvm::Optional<int64_t>", "{}">:$len)>];
 
@@ -2987,50 +2830,6 @@
 
 def fir_NegfOp : RealUnaryArithmeticOp<"negf">;
 
-<<<<<<< HEAD
-=======
-class RealArithmeticOp<string mnemonic, list<OpTrait> traits = []> :
-      fir_ArithmeticOp<mnemonic, traits>,
-      Arguments<(ins AnyRealLike:$lhs, AnyRealLike:$rhs)>;
-
-def fir_ModfOp : RealArithmeticOp<"modf">;
-
-def fir_CmpfOp : fir_Op<"cmpf",
-    [NoSideEffect, SameTypeOperands, SameOperandsAndResultShape]> {
-  let summary = "floating-point comparison operator";
-
-  let description = [{
-    Extends the standard floating-point comparison to handle the extended
-    floating-point types found in FIR.
-  }];
-
-  let arguments = (ins AnyRealLike:$lhs, AnyRealLike:$rhs);
-
-  let results = (outs AnyLogicalLike);
-
-  let builders = [OpBuilder<(ins "mlir::CmpFPredicate":$predicate,
-    "mlir::Value":$lhs, "mlir::Value":$rhs), [{
-      buildCmpFOp($_builder, $_state, predicate, lhs, rhs);
-  }]>];
-
-  let parser = [{ return parseCmpfOp(parser, result); }];
-
-  let printer = [{ printCmpfOp(p, *this); }];
-
-  let extraClassDeclaration = [{
-    static constexpr llvm::StringRef getPredicateAttrName() {
-      return "predicate";
-    }
-    static CmpFPredicate getPredicateByName(llvm::StringRef name);
-
-    CmpFPredicate getPredicate() {
-      return (CmpFPredicate)(*this)->getAttrOfType<mlir::IntegerAttr>(
-          getPredicateAttrName()).getInt();
-    }
-  }];
-}
-
->>>>>>> 57d20cbf
 def fir_ConstcOp : fir_Op<"constc", [NoSideEffect]> {
   let summary = "create a complex constant";
 
@@ -3244,7 +3043,7 @@
     mlir::Type restype = TypeDescType::get(intype);
     if (parser.addTypeToList(restype, result.types))
       return mlir::failure();
-    return mlir::success();
+    return mlir::success(;
   }];
 
   let printer = [{
