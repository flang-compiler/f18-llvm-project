--- conflicted
+++ resolved
@@ -1529,36 +1529,15 @@
   return true;
 }
 
-<<<<<<< HEAD
-bool AttrsVisitor::SetBindNameOn(Symbol &symbol) {
-  if (!attrs_ || !attrs_->test(Attr::BIND_C)) {
-    return false;
-=======
 void AttrsVisitor::SetBindNameOn(Symbol &symbol) {
   if (!attrs_ || !attrs_->test(Attr::BIND_C)) {
     return;
->>>>>>> 57d20cbf
   }
   std::optional<std::string> label{evaluate::GetScalarConstantValue<
       evaluate::Type<TypeCategory::Character, 1>>(bindName_)};
   // 18.9.2(2): discard leading and trailing blanks, ignore if all blank
   if (label) {
     auto first{label->find_first_not_of(" ")};
-<<<<<<< HEAD
-    auto last{label->find_last_not_of(" ")};
-    if (first == std::string::npos) {
-      Say(currStmtSource().value(), "Blank binding label ignored"_en_US);
-      label.reset();
-    } else {
-      label = label->substr(first, last - first + 1);
-    }
-  }
-  if (!label) {
-    label = parser::ToLowerCaseLetters(symbol.name().ToString());
-  }
-  symbol.SetBindName(std::move(*label));
-  return true;
-=======
     if (first == std::string::npos) {
       // Empty NAME= means no binding at all (18.10.2p2)
       Say(currStmtSource().value(), "Blank binding label ignored"_en_US);
@@ -1570,7 +1549,6 @@
     label = parser::ToLowerCaseLetters(symbol.name().ToString());
   }
   symbol.SetBindName(std::move(*label));
->>>>>>> 57d20cbf
 }
 
 void AttrsVisitor::Post(const parser::LanguageBindingSpec &x) {
@@ -3104,7 +3082,6 @@
       } else {
         dummy = &MakeSymbol(*dummyName, EntityDetails(true));
       }
-      ApplyImplicitRules(*dummy);
       entryDetails.add_dummyArg(*dummy);
     } else {
       if (inFunction) { // C1573
@@ -3152,7 +3129,7 @@
   }
   SetBindNameOn(entrySymbol);
   entrySymbol.set(subpFlag);
-  name.symbol = &entrySymbol;
+  Resolve(name, entrySymbol);
 }
 
 // A subprogram declared with MODULE PROCEDURE
