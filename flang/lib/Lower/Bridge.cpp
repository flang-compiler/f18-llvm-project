--- conflicted
+++ resolved
@@ -1608,7 +1608,6 @@
     bool isConst = sym.attrs().test(Fortran::semantics::Attr::PARAMETER);
     auto loc = genLocation(sym.name());
     auto idxTy = builder->getIndexType();
-<<<<<<< HEAD
     // FIXME: name returned does not consider subprogram's scope, is not unique
     fir::GlobalOp global = builder->getNamedGlobal(globalName);
     if (global) {
@@ -1618,9 +1617,6 @@
                                                      global.getSymbol());
         addSymbol(sym, addrOf);
       }
-=======
-    if (builder->getNamedGlobal(globalName))
->>>>>>> 32f34821
       return;
     }
     if (const auto *details =
