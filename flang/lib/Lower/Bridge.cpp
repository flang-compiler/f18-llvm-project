//===-- Bridge.cc -- bridge to lower to MLIR ------------------------------===//
//
// Part of the LLVM Project, under the Apache License v2.0 with LLVM Exceptions.
// See https://llvm.org/LICENSE.txt for license information.
// SPDX-License-Identifier: Apache-2.0 WITH LLVM-exception
//
//===----------------------------------------------------------------------===//

#include "flang/Lower/Bridge.h"
#include "../../runtime/iostat.h"
#include "SymbolMap.h"
#include "flang/Lower/CallInterface.h"
#include "flang/Lower/CharacterExpr.h"
#include "flang/Lower/ConvertExpr.h"
#include "flang/Lower/ConvertType.h"
#include "flang/Lower/FIRBuilder.h"
#include "flang/Lower/IO.h"
#include "flang/Lower/Mangler.h"
#include "flang/Lower/OpenMP.h"
#include "flang/Lower/PFTBuilder.h"
#include "flang/Lower/Runtime.h"
#include "flang/Lower/Support/BoxValue.h"
#include "flang/Optimizer/Dialect/FIRAttr.h"
#include "flang/Optimizer/Dialect/FIRDialect.h"
#include "flang/Optimizer/Dialect/FIROps.h"
#include "flang/Optimizer/Support/InternalNames.h"
#include "flang/Parser/parse-tree.h"
#include "flang/Semantics/tools.h"
#include "mlir/Dialect/LLVMIR/LLVMDialect.h"
#include "mlir/Dialect/StandardOps/IR/Ops.h"
#include "mlir/Parser.h"
#include "mlir/Target/LLVMIR.h"
#include "mlir/Transforms/RegionUtils.h"
#include "llvm/Support/CommandLine.h"
#include "llvm/Support/ErrorHandling.h"
#include "llvm/Support/MD5.h"

#undef TODO
#define TODO() llvm_unreachable("not yet implemented");

static llvm::cl::opt<bool> dumpBeforeFir(
    "fdebug-dump-pre-fir", llvm::cl::init(false),
    llvm::cl::desc("dump the Pre-FIR tree prior to FIR generation"));

static llvm::cl::opt<std::size_t>
    nameLengthHashSize("length-to-hash-string-literal",
                       llvm::cl::desc("string literals that exceed this length"
                                      " will use a hash value as their symbol "
                                      "name"),
                       llvm::cl::init(32));

namespace {
/// Information for generating a structured or unstructured increment loop.
struct IncrementLoopInfo {
  explicit IncrementLoopInfo(
      Fortran::semantics::Symbol *sym,
      const Fortran::parser::ScalarExpr &lowerExpr,
      const Fortran::parser::ScalarExpr &upperExpr,
      const std::optional<Fortran::parser::ScalarExpr> &stepExpr,
      mlir::Type type)
      : loopVariableSym{sym}, lowerExpr{lowerExpr}, upperExpr{upperExpr},
        stepExpr{stepExpr}, loopVariableType{type} {}

  bool isStructured() const { return !headerBlock; }

  // Data members for both structured and unstructured loops.
  Fortran::semantics::Symbol *loopVariableSym;
  const Fortran::parser::ScalarExpr &lowerExpr;
  const Fortran::parser::ScalarExpr &upperExpr;
  const std::optional<Fortran::parser::ScalarExpr> &stepExpr;
  mlir::Type loopVariableType;

  mlir::Value loopVariable{};
  mlir::Value stepValue{}; // possible uses in multiple blocks

  // Data members for structured loops.
  fir::LoopOp doLoop{};
  mlir::OpBuilder::InsertPoint insertionPoint{};

  // Data members for unstructured loops.
  mlir::Value tripVariable{};
  mlir::Block *headerBlock{nullptr};    // loop entry and test block
  mlir::Block *bodyBlock{nullptr};      // first loop body block
  mlir::Block *successorBlock{nullptr}; // loop exit target block
};
} // namespace

static bool symIsChar(const Fortran::semantics::Symbol &sym) {
  return sym.GetType()->category() ==
         Fortran::semantics::DeclTypeSpec::Character;
}

static bool symIsArray(const Fortran::semantics::Symbol &sym) {
  const auto *det = sym.detailsIf<Fortran::semantics::ObjectEntityDetails>();
  return det && det->IsArray();
}

static bool isExplicitShape(const Fortran::semantics::Symbol &sym) {
  const auto *det = sym.detailsIf<Fortran::semantics::ObjectEntityDetails>();
  return det && det->IsArray() && det->shape().IsExplicitShape();
}

namespace {
struct SymbolBoxAnalyzer {
  using FromBox = std::monostate;

  explicit SymbolBoxAnalyzer(const Fortran::semantics::Symbol &sym)
      : sym{sym} {}
  SymbolBoxAnalyzer() = delete;
  SymbolBoxAnalyzer(const SymbolBoxAnalyzer &) = delete;

  /// Run the analysis on the symbol. Used to determine the type of index to
  /// save in the symbol map.
  void analyze() {
    isChar = symIsChar(sym);
    if (isChar) {
      const auto &lenParam = sym.GetType()->characterTypeSpec().length();
      if (auto expr = lenParam.GetExplicit()) {
        auto len = Fortran::evaluate::AsGenericExpr(std::move(*expr));
        auto asInt = Fortran::evaluate::ToInt64(len);
        if (asInt) {
          charLen = *asInt;
        } else {
          charLen = len;
          staticSize = false;
        }
      } else {
        charLen = FromBox{};
        staticSize = false;
      }
    }
    isArray = symIsArray(sym);
    for (const auto &subs : getSymShape()) {
      auto low = subs.lbound().GetExplicit();
      auto high = subs.ubound().GetExplicit();
      if (staticSize && low && high) {
        auto lb = Fortran::evaluate::ToInt64(*low);
        auto ub = Fortran::evaluate::ToInt64(*high);
        if (lb && ub) {
          staticLBound.push_back(*lb);
          staticShape.push_back(*ub - *lb + 1);
          continue;
        }
      }
      staticSize = false;
      dynamicBound.push_back(&subs);
    }
  }

  /// Get the shape of an analyzed symbol.
  const Fortran::semantics::ArraySpec &getSymShape() {
    return sym.get<Fortran::semantics::ObjectEntityDetails>().shape();
  }

  /// Get the CHARACTER's LEN value, if there is one.
  llvm::Optional<int64_t> getCharLenConst() {
    if (isChar)
      if (auto *res = std::get_if<int64_t>(&charLen))
        return {*res};
    return {};
  }

  /// Get the CHARACTER's LEN expression, if there is one.
  llvm::Optional<Fortran::semantics::SomeExpr> getCharLenExpr() {
    if (isChar)
      if (auto *res = std::get_if<Fortran::semantics::SomeExpr>(&charLen))
        return {*res};
    return {};
  }

  /// Is it a CHARACTER with a constant LEN?
  bool charConstSize() const {
    return isChar && std::holds_alternative<int64_t>(charLen);
  }

  /// Symbol is neither a CHARACTER nor an array.
  bool isTrivial() const { return !(isChar || isArray); }

  /// Return true iff all the lower bound values are the constant 1.
  bool lboundIsAllOnes() const {
    return staticSize &&
           llvm::all_of(staticLBound, [](int64_t v) { return v == 1; });
  }

  llvm::SmallVector<int64_t, 8> staticLBound;
  llvm::SmallVector<int64_t, 8> staticShape;
  llvm::SmallVector<const Fortran::semantics::ShapeSpec *, 8> dynamicBound;
  bool staticSize{true};
  bool isChar{false};
  bool isArray{false};

private:
  std::variant<FromBox, int64_t, Fortran::semantics::SomeExpr> charLen{
      FromBox{}};
  const Fortran::semantics::Symbol &sym;
};
} // namespace

//===----------------------------------------------------------------------===//
// FirConverter
//===----------------------------------------------------------------------===//

namespace {
/// Walk over the pre-FIR tree (PFT) and lower it to the FIR dialect of MLIR.
///
/// After building the PFT, the FirConverter processes that representation
/// and lowers it to the FIR executable representation.
class FirConverter : public Fortran::lower::AbstractConverter {
public:
  explicit FirConverter(Fortran::lower::LoweringBridge &bridge,
                        fir::NameUniquer &uniquer)
      : bridge{bridge}, uniquer{uniquer}, foldingContext{
                                              bridge.createFoldingContext()} {}
  virtual ~FirConverter() = default;

  /// Convert the PFT to FIR
  void run(Fortran::lower::pft::Program &pft) {
    // do translation
    for (auto &u : pft.getUnits()) {
      std::visit(
          Fortran::common::visitors{
              [&](Fortran::lower::pft::FunctionLikeUnit &f) { lowerFunc(f); },
              [&](Fortran::lower::pft::ModuleLikeUnit &m) { lowerMod(m); },
              [&](Fortran::lower::pft::BlockDataUnit &) { TODO(); },
          },
          u);
    }
  }

  //===--------------------------------------------------------------------===//
  // AbstractConverter overrides
  //===--------------------------------------------------------------------===//

  /// Find the symbol in the local map or return null.
  mlir::Value lookupSymbol(const Fortran::semantics::Symbol &sym) {
    if (auto v = localSymbols.lookupSymbol(sym))
      return v;
    return {};
  }

  mlir::Value genExprAddr(const Fortran::lower::SomeExpr &expr,
                          mlir::Location *loc = nullptr) override final {
    return createFIRAddr(loc ? *loc : toLocation(), &expr);
  }
  mlir::Value genExprValue(const Fortran::lower::SomeExpr &expr,
                           mlir::Location *loc = nullptr) override final {
    return createFIRExpr(loc ? *loc : toLocation(), &expr);
  }
  Fortran::evaluate::FoldingContext &getFoldingContext() override final {
    return foldingContext;
  }

  mlir::Type genType(const Fortran::evaluate::DataRef &data) override final {
    return Fortran::lower::translateDataRefToFIRType(
        &getMLIRContext(), bridge.getDefaultKinds(), data);
  }
  mlir::Type genType(const Fortran::lower::SomeExpr &expr) override final {
    return Fortran::lower::translateSomeExprToFIRType(
        &getMLIRContext(), bridge.getDefaultKinds(), &expr);
  }
  mlir::Type genType(const Fortran::lower::pft::Variable &var) override final {
    return Fortran::lower::translateVariableToFIRType(
        &getMLIRContext(), bridge.getDefaultKinds(), var);
  }
  mlir::Type genType(Fortran::lower::SymbolRef sym) override final {
    return Fortran::lower::translateSymbolToFIRType(
        &getMLIRContext(), bridge.getDefaultKinds(), sym);
  }
  mlir::Type genType(Fortran::common::TypeCategory tc,
                     int kind) override final {
    return Fortran::lower::getFIRType(&getMLIRContext(),
                                      bridge.getDefaultKinds(), tc, kind);
  }
  mlir::Type genType(Fortran::common::TypeCategory tc) override final {
    return Fortran::lower::getFIRType(&getMLIRContext(),
                                      bridge.getDefaultKinds(), tc);
  }

  mlir::Location getCurrentLocation() override final { return toLocation(); }

  /// Generate a dummy location.
  mlir::Location genLocation() override final {
    // Note: builder may not be instantiated yet
    return mlir::UnknownLoc::get(&getMLIRContext());
  }

  /// Generate a `Location` from the `CharBlock`.
  mlir::Location
  genLocation(const Fortran::parser::CharBlock &block) override final {
    if (const auto *cooked = bridge.getCookedSource()) {
      auto loc = cooked->GetSourcePositionRange(block);
      if (loc.has_value()) {
        // loc is a pair (begin, end); use the beginning position
        auto &filePos = loc->first;
        return mlir::FileLineColLoc::get(filePos.file.path(), filePos.line,
                                         filePos.column, &getMLIRContext());
      }
    }
    return genLocation();
  }

  Fortran::lower::FirOpBuilder &getFirOpBuilder() override final {
    return *builder;
  }

  mlir::ModuleOp &getModuleOp() override final { return bridge.getModule(); }

  mlir::MLIRContext &getMLIRContext() override final {
    return bridge.getMLIRContext();
  }
  std::string
  mangleName(const Fortran::semantics::Symbol &symbol) override final {
    return Fortran::lower::mangle::mangleName(uniquer, symbol);
  }

  std::string uniqueCGIdent(llvm::StringRef prefix,
                            llvm::StringRef name) override final {
    // For "long" identifiers use a hash value
    if (name.size() > nameLengthHashSize) {
      llvm::MD5 hash;
      hash.update(name);
      llvm::MD5::MD5Result result;
      hash.final(result);
      llvm::SmallString<32> str;
      llvm::MD5::stringifyResult(result, str);
      std::string hashName = prefix.str();
      hashName.append(".").append(str.c_str());
      return uniquer.doGenerated(hashName);
    }
    // "Short" identifiers use a reversible hex string
    std::string nm = prefix.str();
    return uniquer.doGenerated(nm.append(".").append(llvm::toHex(name)));
  }

private:
  FirConverter() = delete;
  FirConverter(const FirConverter &) = delete;
  FirConverter &operator=(const FirConverter &) = delete;

  //===--------------------------------------------------------------------===//
  // Helper member functions
  //===--------------------------------------------------------------------===//

  mlir::Value createFIRAddr(mlir::Location loc,
                            const Fortran::semantics::SomeExpr *expr) {
    return createSomeAddress(loc, *this, *expr, localSymbols);
  }

  mlir::Value createFIRExpr(mlir::Location loc,
                            const Fortran::semantics::SomeExpr *expr) {
    return createSomeExpression(loc, *this, *expr, localSymbols);
  }

  /// Add the symbol to the local map. If the symbol is already in the map, it
  /// is not updated. Instead the value `false` is returned.
  bool addSymbol(const Fortran::semantics::SymbolRef sym, mlir::Value val,
                 bool forced = false) {
    if (forced)
      localSymbols.erase(sym);
    else if (lookupSymbol(sym))
      return false;
    localSymbols.addSymbol(sym, val);
    return true;
  }

  bool addCharSymbol(const Fortran::semantics::SymbolRef sym, mlir::Value val,
                     mlir::Value len, bool forced = false) {
    if (forced)
      localSymbols.erase(sym);
    else if (lookupSymbol(sym))
      return false;
    localSymbols.addCharSymbol(sym, val, len);
    return true;
  }

  mlir::Value createTemp(mlir::Location loc,
                         const Fortran::semantics::Symbol &sym,
                         llvm::ArrayRef<mlir::Value> shape = {}) {
    if (auto v = lookupSymbol(sym))
      return v;
    auto newVal = builder->createTemporary(loc, genType(sym),
                                           sym.name().ToString(), shape);
    addSymbol(sym, newVal);
    return newVal;
  }

  bool isNumericScalarCategory(Fortran::common::TypeCategory cat) {
    return cat == Fortran::common::TypeCategory::Integer ||
           cat == Fortran::common::TypeCategory::Real ||
           cat == Fortran::common::TypeCategory::Complex ||
           cat == Fortran::common::TypeCategory::Logical;
  }

  bool isCharacterCategory(Fortran::common::TypeCategory cat) {
    return cat == Fortran::common::TypeCategory::Character;
  }

  mlir::Block *blockOfLabel(Fortran::lower::pft::Evaluation &eval,
                            Fortran::parser::Label label) {
    const auto &labelEvaluationMap =
        eval.getOwningProcedure()->labelEvaluationMap;
    const auto iter = labelEvaluationMap.find(label);
    assert(iter != labelEvaluationMap.end() && "label missing from map");
    auto *block = iter->second->block;
    assert(block && "missing labeled evaluation block");
    return block;
  }

  void genBranch(mlir::Block *targetBlock) {
    assert(targetBlock && "missing unconditional target block");
    builder->create<mlir::BranchOp>(toLocation(), targetBlock);
  }

  void genFIRConditionalBranch(mlir::Value &cond, mlir::Block *trueTarget,
                               mlir::Block *falseTarget) {
    auto loc = toLocation();
    auto bcc = builder->createConvert(loc, builder->getI1Type(), cond);
    builder->create<mlir::CondBranchOp>(loc, bcc, trueTarget, llvm::None,
                                        falseTarget, llvm::None);
  }

  void genFIRConditionalBranch(const Fortran::parser::ScalarLogicalExpr &expr,
                               Fortran::lower::pft::Evaluation *trueTarget,
                               Fortran::lower::pft::Evaluation *falseTarget) {
    assert(trueTarget && "missing conditional branch true block");
    assert(falseTarget && "missing conditional branch true block");
    mlir::Value cond = genExprValue(*Fortran::semantics::GetExpr(expr));
    genFIRConditionalBranch(cond, trueTarget->block, falseTarget->block);
  }

  //
  // Termination of symbolically referenced execution units
  //

  /// END of program
  ///
  /// Generate the cleanup block before the program exits
  void genExitRoutine() { builder->create<mlir::ReturnOp>(toLocation()); }
  void genFIR(const Fortran::parser::EndProgramStmt &) { genExitRoutine(); }

  /// END of procedure-like constructs
  ///
  /// Generate the cleanup block before the procedure exits
  void genReturnSymbol(const Fortran::semantics::Symbol &functionSymbol) {
    const auto &details =
        functionSymbol.get<Fortran::semantics::SubprogramDetails>();
    auto resultRef = lookupSymbol(details.result());
    // TODO: This should probably look at the callee interface result instead
    // to know what must be returned.
    mlir::Value retval = resultRef;
    if (!resultRef.getType().isa<fir::BoxCharType>())
      retval = builder->create<fir::LoadOp>(toLocation(), resultRef);
    builder->create<mlir::ReturnOp>(toLocation(), retval);
  }

  /// Argument \p funit is a subroutine that has alternate return specifiers.
  /// Return the variable that contains the result value of a call to \p funit.
  const mlir::Value
  getAltReturnResult(const Fortran::lower::pft::FunctionLikeUnit &funit) {
    const auto &symbol = funit.getSubprogramSymbol();
    assert(Fortran::semantics::HasAlternateReturns(symbol) &&
           "subroutine does not have alternate returns");
    const auto returnValue = lookupSymbol(symbol);
    assert(returnValue && "missing alternate return value");
    return returnValue;
  }

  void genFIRProcedureExit(Fortran::lower::pft::FunctionLikeUnit &funit,
                           const Fortran::semantics::Symbol &symbol) {
    if (auto *finalBlock = funit.finalBlock) {
      // The current block must end with a terminator.
      if (blockIsUnterminated())
        builder->create<mlir::BranchOp>(toLocation(), finalBlock);
      // Set insertion point to final block.
      builder->setInsertionPoint(finalBlock, finalBlock->end());
    }
    if (Fortran::semantics::IsFunction(symbol)) {
      genReturnSymbol(symbol);
    } else if (Fortran::semantics::HasAlternateReturns(symbol)) {
      mlir::Value retval =
          builder->create<fir::LoadOp>(toLocation(), getAltReturnResult(funit));
      builder->create<mlir::ReturnOp>(toLocation(), retval);
    } else {
      genExitRoutine();
    }
  }

  //
  // Statements that have control-flow semantics
  //

  template <typename A>
  std::pair<mlir::OpBuilder::InsertPoint, fir::WhereOp>
  genWhereCondition(const A *stmt, bool withElse = true) {
    auto cond = genExprValue(*Fortran::semantics::GetExpr(
        std::get<Fortran::parser::ScalarLogicalExpr>(stmt->t)));
    auto bcc = builder->createConvert(toLocation(), builder->getI1Type(), cond);
    auto where = builder->create<fir::WhereOp>(toLocation(), bcc, withElse);
    auto insPt = builder->saveInsertionPoint();
    builder->setInsertionPointToStart(&where.whereRegion().front());
    return {insPt, where};
  }

  mlir::Value genFIRLoopIndex(const Fortran::parser::ScalarExpr &x,
                              mlir::Type t) {
    mlir::Value v = genExprValue(*Fortran::semantics::GetExpr(x));
    return builder->createConvert(toLocation(), t, v);
  }

  mlir::FuncOp getFunc(llvm::StringRef name, mlir::FunctionType ty) {
    if (auto func = builder->getNamedFunction(name)) {
      assert(func.getType() == ty);
      return func;
    }
    return builder->createFunction(toLocation(), name, ty);
  }

  /// Lowering of CALL statement
  void genFIR(const Fortran::parser::CallStmt &stmt) {
    auto &eval = getEval();
    setCurrentPosition(stmt.v.source);
    assert(stmt.typedCall && "Call was not analyzed");
    Fortran::semantics::SomeExpr expr{*stmt.typedCall};
    // Call statement lowering shares code with function call lowering.
    auto res = createFIRExpr(toLocation(), &expr);
    if (!res)
      return; // "Normal" subroutine call.
    // Call with alternate return specifiers.
    // The call returns an index that selects an alternate return branch target.
    llvm::SmallVector<int64_t, 5> indexList;
    llvm::SmallVector<mlir::Block *, 5> blockList;
    int64_t index = 0;
    for (const auto &arg :
         std::get<std::list<Fortran::parser::ActualArgSpec>>(stmt.v.t)) {
      const auto &actual = std::get<Fortran::parser::ActualArg>(arg.t);
      if (const auto *altReturn =
              std::get_if<Fortran::parser::AltReturnSpec>(&actual.u)) {
        indexList.push_back(++index);
        blockList.push_back(blockOfLabel(eval, altReturn->v));
      }
    }
    blockList.push_back(eval.lexicalSuccessor->block); // default = fallthrough
    builder->create<fir::SelectOp>(toLocation(), res, indexList, blockList);
  }

  void genFIR(const Fortran::parser::IfStmt &stmt) {
    auto &eval = getEval();
    if (eval.lowerAsUnstructured()) {
      genFIRConditionalBranch(
          std::get<Fortran::parser::ScalarLogicalExpr>(stmt.t),
          eval.lexicalSuccessor, eval.controlSuccessor);
      return;
    }

    // Generate fir.where.
    auto pair = genWhereCondition(&stmt, /*withElse=*/false);
    genFIR(*eval.lexicalSuccessor, /*unstructuredContext=*/false);
    eval.lexicalSuccessor->skip = true;
    builder->restoreInsertionPoint(pair.first);
  }

  void genFIR(const Fortran::parser::ComputedGotoStmt &stmt) {
    auto &eval = getEval();
    mlir::Value selectExpr = genExprValue(*Fortran::semantics::GetExpr(
        std::get<Fortran::parser::ScalarIntExpr>(stmt.t)));
    llvm::SmallVector<int64_t, 10> indexList;
    llvm::SmallVector<mlir::Block *, 10> blockList;
    int64_t index = 0;
    for (auto &label : std::get<std::list<Fortran::parser::Label>>(stmt.t)) {
      indexList.push_back(++index);
      blockList.push_back(blockOfLabel(eval, label));
    }
    blockList.push_back(eval.lexicalSuccessor->block); // default
    builder->create<fir::SelectOp>(toLocation(), selectExpr, indexList,
                                   blockList);
  }

  void genFIR(const Fortran::parser::ArithmeticIfStmt &stmt) {
    auto &eval = getEval();
    mlir::Value expr = genExprValue(
        *Fortran::semantics::GetExpr(std::get<Fortran::parser::Expr>(stmt.t)));
    auto exprType = expr.getType();
    auto loc = toLocation();
    if (exprType.isSignlessInteger()) {
      // Arithmetic expression has Integer type.  Generate a SelectCaseOp
      // with ranges {(-inf:-1], 0=default, [1:inf)}.
      MLIRContext *context = builder->getContext();
      llvm::SmallVector<mlir::Attribute, 3> attrList;
      llvm::SmallVector<mlir::Value, 3> valueList;
      llvm::SmallVector<mlir::Block *, 3> blockList;
      attrList.push_back(fir::UpperBoundAttr::get(context));
      valueList.push_back(builder->createIntegerConstant(loc, exprType, -1));
      blockList.push_back(blockOfLabel(eval, std::get<1>(stmt.t)));
      attrList.push_back(fir::LowerBoundAttr::get(context));
      valueList.push_back(builder->createIntegerConstant(loc, exprType, 1));
      blockList.push_back(blockOfLabel(eval, std::get<3>(stmt.t)));
      attrList.push_back(mlir::UnitAttr::get(context)); // 0 is the "default"
      blockList.push_back(blockOfLabel(eval, std::get<2>(stmt.t)));
      builder->create<fir::SelectCaseOp>(loc, expr, attrList, valueList,
                                         blockList);
      return;
    }
    // Arithmetic expression has Real type.  Generate
    //   sum = expr + expr  [ raise an exception if expr is a NaN ]
    //   if (sum < 0.0) goto L1 else if (sum > 0.0) goto L3 else goto L2
    assert(eval.localBlocks.size() == 1 && "missing arithmetic if block");
    mlir::Value sum = builder->create<fir::AddfOp>(loc, expr, expr);
    mlir::Value zero = builder->create<mlir::ConstantOp>(
        loc, exprType, builder->getFloatAttr(exprType, 0.0));
    mlir::Value cond1 =
        builder->create<mlir::CmpFOp>(loc, mlir::CmpFPredicate::OLT, sum, zero);
    genFIRConditionalBranch(cond1, blockOfLabel(eval, std::get<1>(stmt.t)),
                            eval.localBlocks[0]);
    startBlock(eval.localBlocks[0]);
    mlir::Value cond2 =
        builder->create<mlir::CmpFOp>(loc, mlir::CmpFPredicate::OGT, sum, zero);
    genFIRConditionalBranch(cond2, blockOfLabel(eval, std::get<3>(stmt.t)),
                            blockOfLabel(eval, std::get<2>(stmt.t)));
  }

  void genFIR(const Fortran::parser::AssignedGotoStmt &stmt) {
    // Program requirement 1990 8.2.4 -
    //
    //   At the time of execution of an assigned GOTO statement, the integer
    //   variable must be defined with the value of a statement label of a
    //   branch target statement that appears in the same scoping unit.
    //   Note that the variable may be defined with a statement label value
    //   only by an ASSIGN statement in the same scoping unit as the assigned
    //   GOTO statement.

    auto &eval = getEval();
    const auto &symbolLabelMap =
        eval.getOwningProcedure()->assignSymbolLabelMap;
    const auto &symbol = *std::get<Fortran::parser::Name>(stmt.t).symbol;
    auto variable = lookupSymbol(symbol);
    auto loc = toLocation();
    if (!variable)
      variable = createTemp(loc, symbol);
    auto selectExpr = builder->create<fir::LoadOp>(loc, variable);
    auto iter = symbolLabelMap.find(symbol);
    if (iter == symbolLabelMap.end()) {
      // Fail for a nonconforming program unit that does not have any ASSIGN
      // statements.  The front end should check for this.
      llvm_unreachable("no assigned goto targets");
      return;
    }
    auto labelSet = iter->second;
    llvm::SmallVector<int64_t, 10> indexList;
    llvm::SmallVector<mlir::Block *, 10> blockList;
    auto addLabel = [&](Fortran::parser::Label label) {
      indexList.push_back(label);
      blockList.push_back(blockOfLabel(eval, label));
    };
    // Add labels from an explicit list.  The list may have duplicates.
    for (auto &label : std::get<std::list<Fortran::parser::Label>>(stmt.t)) {
      if (labelSet.count(label) == 0) {
        // Fail for a nonconforming program unit that never ASSIGNs this label
        // to the selector variable.  The front end should check that there is
        // at least one such ASSIGN statement.
        llvm_unreachable("invalid assigned goto target");
        continue;
      }
      if (std::find(indexList.begin(), indexList.end(), label) ==
          indexList.end()) { // ignore duplicates
        addLabel(label);
      }
    }
    // Absent an explicit list, add all possible label targets.
    if (indexList.empty()) {
      for (auto &label : labelSet) {
        addLabel(label);
      }
    }
    // Add a nop/fallthrough branch to the switch for a nonconforming program
    // unit that violates the program requirement above.
    blockList.push_back(eval.lexicalSuccessor->block); // default
    builder->create<fir::SelectOp>(loc, selectExpr, indexList, blockList);
  }

  /// Generate FIR for a DO construct.  There are six variants:
  ///  - unstructured infinite and while loops
  ///  - structured and unstructured increment loops
  ///  - structured and unstructured concurrent loops
  void genFIR(const Fortran::parser::DoConstruct &) {
    auto &eval = getEval();
    bool unstructuredContext = eval.lowerAsUnstructured();
    Fortran::lower::pft::Evaluation &doStmtEval =
        eval.getFirstNestedEvaluation();
    auto *doStmt = doStmtEval.getIf<Fortran::parser::NonLabelDoStmt>();
    assert(doStmt && "missing DO statement");
    const auto &loopControl =
        std::get<std::optional<Fortran::parser::LoopControl>>(doStmt->t);
    llvm::SmallVector<IncrementLoopInfo, 1> incrementLoopInfo;
    const Fortran::parser::ScalarLogicalExpr *whileCondition = nullptr;
    bool infiniteLoop = !loopControl.has_value();
    if (infiniteLoop) {
      assert(unstructuredContext && "infinite loop must be unstructured");
      startBlock(doStmtEval.localBlocks[0]); // header block
    } else if ((whileCondition =
                    std::get_if<Fortran::parser::ScalarLogicalExpr>(
                        &loopControl->u))) {
      assert(unstructuredContext && "while loop must be unstructured");
      startBlock(doStmtEval.localBlocks[0]); // header block
      genFIRConditionalBranch(*whileCondition, doStmtEval.lexicalSuccessor,
                              doStmtEval.parentConstruct->constructExit);
    } else if (const auto *bounds =
                   std::get_if<Fortran::parser::LoopControl::Bounds>(
                       &loopControl->u)) {
      // "Normal" increment loop.
      incrementLoopInfo.emplace_back(bounds->name.thing.symbol, bounds->lower,
                                     bounds->upper, bounds->step,
                                     genType(*bounds->name.thing.symbol));
      if (unstructuredContext) {
        maybeStartBlock(doStmtEval.block); // preheader block
        incrementLoopInfo[0].headerBlock = doStmtEval.localBlocks[0];
        incrementLoopInfo[0].bodyBlock = doStmtEval.lexicalSuccessor->block;
        incrementLoopInfo[0].successorBlock =
            doStmtEval.parentConstruct->constructExit->block;
      }
    } else {
      const auto *concurrentInfo =
          std::get_if<Fortran::parser::LoopControl::Concurrent>(
              &loopControl->u);
      assert(concurrentInfo && "DO loop variant is invalid");
      TODO();
      // Add entries to incrementLoopInfo.  (Define extra members for a mask.)
    }
    auto n = incrementLoopInfo.size();
    for (decltype(n) i = 0; i < n; ++i)
      genFIRIncrementLoopBegin(incrementLoopInfo[i]);

    // Generate loop body code.
    for (auto &e : eval.getNestedEvaluations())
      genFIR(e, unstructuredContext);
    setCurrentEval(eval);

    // Generate end loop code.
    if (infiniteLoop || whileCondition) {
      genBranch(doStmtEval.localBlocks[0]);
    } else {
      for (auto i = incrementLoopInfo.size(); i > 0;)
        genFIRIncrementLoopEnd(incrementLoopInfo[--i]);
    }
  }

  /// Generate FIR to begin a structured or unstructured increment loop.
  void genFIRIncrementLoopBegin(IncrementLoopInfo &info) {
    auto loc = toLocation();
    mlir::Type type =
        info.isStructured() ? builder->getIndexType() : info.loopVariableType;
    auto lowerValue = genFIRLoopIndex(info.lowerExpr, type);
    auto upperValue = genFIRLoopIndex(info.upperExpr, type);
<<<<<<< HEAD
    info.stepValue = info.stepExpr.has_value()
                         ? genFIRLoopIndex(*info.stepExpr, type)
                         : info.isStructured()
                               ? builder->create<mlir::ConstantIndexOp>(loc, 1)
                               : builder->createIntegerConstant(
                                     loc, info.loopVariableType, 1);
=======
    info.stepValue =
        info.stepExpr.has_value()
            ? genFIRLoopIndex(*info.stepExpr, type)
            : info.isStructured()
                  ? builder->create<mlir::ConstantIndexOp>(location, 1)
                  : builder->createIntegerConstant(info.loopVariableType, 1);
>>>>>>> d8a1b6f0
    assert(info.stepValue && "step value must be set");
    info.loopVariable = createTemp(loc, *info.loopVariableSym);

    // Structured loop - generate fir.loop.
    if (info.isStructured()) {
      info.insertionPoint = builder->saveInsertionPoint();
      info.doLoop = builder->create<fir::LoopOp>(loc, lowerValue, upperValue,
                                                 info.stepValue);
      builder->setInsertionPointToStart(info.doLoop.getBody());
      // Always store iteration ssa-value to the LCV to avoid missing any
      // aliasing of the LCV.
      auto lcv = builder->createConvert(loc, info.loopVariableType,
                                        info.doLoop.getInductionVar());
      builder->create<fir::StoreOp>(loc, lcv, info.loopVariable);
      return;
    }

    // Unstructured loop preheader code - initialize tripVariable, loopVariable.
    auto distance = builder->create<mlir::SubIOp>(loc, upperValue, lowerValue);
    auto adjusted =
        builder->create<mlir::AddIOp>(loc, distance, info.stepValue);
    auto tripCount =
        builder->create<mlir::SignedDivIOp>(loc, adjusted, info.stepValue);
    info.tripVariable = builder->createTemporary(loc, info.loopVariableType);
    builder->create<fir::StoreOp>(loc, tripCount, info.tripVariable);
    builder->create<fir::StoreOp>(loc, lowerValue, info.loopVariable);

    // Unstructured loop header code - generate loop condition.
    startBlock(info.headerBlock);
    mlir::Value tripVariable =
        builder->create<fir::LoadOp>(loc, info.tripVariable);
    mlir::Value zero =
        builder->createIntegerConstant(loc, info.loopVariableType, 0);
    mlir::Value cond = builder->create<mlir::CmpIOp>(
        loc, mlir::CmpIPredicate::sgt, tripVariable, zero);
    genFIRConditionalBranch(cond, info.bodyBlock, info.successorBlock);
  }

  /// Generate FIR to end a structured or unstructured increment loop.
  void genFIRIncrementLoopEnd(IncrementLoopInfo &info) {
    auto loc = toLocation();
    if (info.isStructured()) {
      // End fir.loop.
      builder->restoreInsertionPoint(info.insertionPoint);
      return;
    }

    // Unstructured loop - increment loopVariable.
    mlir::Value loopVariable =
        builder->create<fir::LoadOp>(loc, info.loopVariable);
    loopVariable =
        builder->create<mlir::AddIOp>(loc, loopVariable, info.stepValue);
    builder->create<fir::StoreOp>(loc, loopVariable, info.loopVariable);

    // Unstructured loop - decrement tripVariable.
    mlir::Value tripVariable =
        builder->create<fir::LoadOp>(loc, info.tripVariable);
    mlir::Value one = builder->create<mlir::ConstantOp>(
        loc, builder->getIntegerAttr(info.loopVariableType, 1));
    tripVariable = builder->create<mlir::SubIOp>(loc, tripVariable, one);
    builder->create<fir::StoreOp>(loc, tripVariable, info.tripVariable);
    genBranch(info.headerBlock);
  }

  /// Generate structured or unstructured FIR for an IF construct.
  void genFIR(const Fortran::parser::IfConstruct &) {
    auto &eval = getEval();
    if (eval.lowerAsStructured()) {
      // Structured fir.where nest.
      fir::WhereOp underWhere;
      mlir::OpBuilder::InsertPoint insPt;
      for (auto &e : eval.getNestedEvaluations()) {
        if (auto *s = e.getIf<Fortran::parser::IfThenStmt>()) {
          // fir.where op
          std::tie(insPt, underWhere) = genWhereCondition(s);
        } else if (auto *s = e.getIf<Fortran::parser::ElseIfStmt>()) {
          // otherwise block, then nested fir.where
          builder->setInsertionPointToStart(&underWhere.otherRegion().front());
          std::tie(std::ignore, underWhere) = genWhereCondition(s);
        } else if (e.isA<Fortran::parser::ElseStmt>()) {
          // otherwise block
          builder->setInsertionPointToStart(&underWhere.otherRegion().front());
        } else if (e.isA<Fortran::parser::EndIfStmt>()) {
          builder->restoreInsertionPoint(insPt);
        } else {
          genFIR(e, /*unstructuredContext=*/false);
        }
      }
      setCurrentEval(eval);
      return;
    }

    // Unstructured branch sequence.
    for (auto &e : eval.getNestedEvaluations()) {
      const Fortran::parser::ScalarLogicalExpr *cond = nullptr;
      if (auto *s = e.getIf<Fortran::parser::IfThenStmt>()) {
        maybeStartBlock(e.block);
        cond = &std::get<Fortran::parser::ScalarLogicalExpr>(s->t);
      } else if (auto *s = e.getIf<Fortran::parser::ElseIfStmt>()) {
        startBlock(e.block);
        cond = &std::get<Fortran::parser::ScalarLogicalExpr>(s->t);
      }
      if (cond) {
        genFIRConditionalBranch(
            *cond,
            e.lexicalSuccessor == e.controlSuccessor
                ? e.parentConstruct->constructExit // empty block --> exit
                : e.lexicalSuccessor,              // nonempty block
            e.controlSuccessor);
      } else {
        genFIR(e);
      }
    }
    setCurrentEval(eval);
  }

  void genFIR(const Fortran::parser::CaseConstruct &) {
    for (auto &e : getEval().getNestedEvaluations())
      genFIR(e);
  }

  /// Lower FORALL construct (See 10.2.4)
  void genFIR(const Fortran::parser::ForallConstruct &forall) {
    auto &stmt = std::get<
        Fortran::parser::Statement<Fortran::parser::ForallConstructStmt>>(
        forall.t);
    setCurrentPosition(stmt.source);
    auto &fas = stmt.statement;
    auto &ctrl =
        std::get<
            Fortran::common::Indirection<Fortran::parser::ConcurrentHeader>>(
            fas.t)
            .value();
    (void)ctrl;
    for (auto &s :
         std::get<std::list<Fortran::parser::ForallBodyConstruct>>(forall.t)) {
      std::visit(
          Fortran::common::visitors{
              [&](const Fortran::parser::Statement<
                  Fortran::parser::ForallAssignmentStmt> &b) {
                setCurrentPosition(b.source);
                genFIR(b.statement);
              },
              [&](const Fortran::parser::Statement<Fortran::parser::WhereStmt>
                      &b) {
                setCurrentPosition(b.source);
                genFIR(b.statement);
              },
              [&](const Fortran::parser::WhereConstruct &b) { genFIR(b); },
              [&](const Fortran::common::Indirection<
                  Fortran::parser::ForallConstruct> &b) { genFIR(b.value()); },
              [&](const Fortran::parser::Statement<Fortran::parser::ForallStmt>
                      &b) {
                setCurrentPosition(b.source);
                genFIR(b.statement);
              },
          },
          s.u);
    }
    TODO();
  }

  void genFIR(const Fortran::parser::ForallAssignmentStmt &s) {
    std::visit([&](auto &b) { genFIR(b); }, s.u);
  }

  void genFIR(const Fortran::parser::CompilerDirective &) {
    mlir::emitWarning(toLocation(), "ignoring all compiler directives");
  }

  void genFIR(const Fortran::parser::OpenMPConstruct &omp) {
    genOpenMPConstruct(*this, getEval(), omp);
  }

  void genFIR(const Fortran::parser::OmpEndLoopDirective &omp) {
    genOpenMPEndLoop(*this, getEval(), omp);
  }

  void genFIR(const Fortran::parser::SelectCaseStmt &stmt) {
    auto &eval = getEval();
    using ScalarExpr = Fortran::parser::Scalar<Fortran::parser::Expr>;
    MLIRContext *context = builder->getContext();
    const auto selectExpr = genExprValue(
        *Fortran::semantics::GetExpr(std::get<ScalarExpr>(stmt.t)));
    const auto selectType = selectExpr.getType();
    llvm::SmallVector<mlir::Attribute, 10> attrList;
    llvm::SmallVector<mlir::Value, 10> valueList;
    llvm::SmallVector<mlir::Block *, 10> blockList;
    auto *defaultBlock = eval.parentConstruct->constructExit->block;
    using CaseValue = Fortran::parser::Scalar<Fortran::parser::ConstantExpr>;
    auto loc = toLocation();
    auto addValue = [&](const CaseValue &caseValue) {
      const auto *expr = Fortran::semantics::GetExpr(caseValue.thing);
      const auto v = Fortran::evaluate::ToInt64(*expr);
      valueList.push_back(
          v ? builder->createIntegerConstant(loc, selectType, *v)
            : builder->createConvert(loc, selectType, genExprValue(*expr)));
    };
    for (Fortran::lower::pft::Evaluation *e = eval.controlSuccessor; e;
         e = e->controlSuccessor) {
      const auto &caseStmt = e->getIf<Fortran::parser::CaseStmt>();
      assert(e->block && "missing CaseStmt block");
      const auto &caseSelector =
          std::get<Fortran::parser::CaseSelector>(caseStmt->t);
      const auto *caseValueRangeList =
          std::get_if<std::list<Fortran::parser::CaseValueRange>>(
              &caseSelector.u);
      if (!caseValueRangeList) {
        defaultBlock = e->block;
        continue;
      }
      for (auto &caseValueRange : *caseValueRangeList) {
        blockList.push_back(e->block);
        if (const auto *caseValue = std::get_if<CaseValue>(&caseValueRange.u)) {
          attrList.push_back(fir::PointIntervalAttr::get(context));
          addValue(*caseValue);
          continue;
        }
        const auto &caseRange =
            std::get<Fortran::parser::CaseValueRange::Range>(caseValueRange.u);
        if (caseRange.lower && caseRange.upper) {
          attrList.push_back(fir::ClosedIntervalAttr::get(context));
          addValue(*caseRange.lower);
          addValue(*caseRange.upper);
        } else if (caseRange.lower) {
          attrList.push_back(fir::LowerBoundAttr::get(context));
          addValue(*caseRange.lower);
        } else {
          attrList.push_back(fir::UpperBoundAttr::get(context));
          addValue(*caseRange.upper);
        }
      }
    }
    attrList.push_back(mlir::UnitAttr::get(context));
    blockList.push_back(defaultBlock);
    builder->create<fir::SelectCaseOp>(toLocation(), selectExpr, attrList,
                                       valueList, blockList);
  }

  void genFIR(const Fortran::parser::CaseStmt &) {}       // nop
  void genFIR(const Fortran::parser::EndSelectStmt &) {}  // nop
  void genFIR(const Fortran::parser::NonLabelDoStmt &) {} // nop
  void genFIR(const Fortran::parser::EndDoStmt &) {}      // nop
  void genFIR(const Fortran::parser::IfThenStmt &) {}     // nop
  void genFIR(const Fortran::parser::ElseIfStmt &) {}     // nop
  void genFIR(const Fortran::parser::ElseStmt &) {}       // nop
  void genFIR(const Fortran::parser::EndIfStmt &) {}      // nop

  void genFIR(const Fortran::parser::AssociateConstruct &) { TODO(); }
  void genFIR(const Fortran::parser::AssociateStmt &) { TODO(); }
  void genFIR(const Fortran::parser::EndAssociateStmt &) { TODO(); }

  void genFIR(const Fortran::parser::BlockConstruct &) { TODO(); }
  void genFIR(const Fortran::parser::BlockStmt &) { TODO(); }
  void genFIR(const Fortran::parser::EndBlockStmt &) { TODO(); }

  void genFIR(const Fortran::parser::ChangeTeamConstruct &) { TODO(); }
  void genFIR(const Fortran::parser::ChangeTeamStmt &) { TODO(); }
  void genFIR(const Fortran::parser::EndChangeTeamStmt &) { TODO(); }

  void genFIR(const Fortran::parser::CriticalConstruct &) { TODO(); }
  void genFIR(const Fortran::parser::CriticalStmt &) { TODO(); }
  void genFIR(const Fortran::parser::EndCriticalStmt &) { TODO(); }

  void genFIR(const Fortran::parser::SelectRankConstruct &) { TODO(); }
  void genFIR(const Fortran::parser::SelectRankStmt &) { TODO(); }
  void genFIR(const Fortran::parser::SelectRankCaseStmt &) { TODO(); }

  void genFIR(const Fortran::parser::SelectTypeConstruct &) { TODO(); }
  void genFIR(const Fortran::parser::SelectTypeStmt &) { TODO(); }
  void genFIR(const Fortran::parser::TypeGuardStmt &) { TODO(); }

  //===--------------------------------------------------------------------===//
  // IO statements (see io.h)
  //===--------------------------------------------------------------------===//

  void genFIR(const Fortran::parser::BackspaceStmt &stmt) {
    auto iostat = genBackspaceStatement(*this, stmt);
    genIoConditionBranches(getEval(), stmt.v, iostat);
  }
  void genFIR(const Fortran::parser::CloseStmt &stmt) {
    auto iostat = genCloseStatement(*this, stmt);
    genIoConditionBranches(getEval(), stmt.v, iostat);
  }
  void genFIR(const Fortran::parser::EndfileStmt &stmt) {
    auto iostat = genEndfileStatement(*this, stmt);
    genIoConditionBranches(getEval(), stmt.v, iostat);
  }
  void genFIR(const Fortran::parser::FlushStmt &stmt) {
    auto iostat = genFlushStatement(*this, stmt);
    genIoConditionBranches(getEval(), stmt.v, iostat);
  }
  void genFIR(const Fortran::parser::InquireStmt &stmt) {
    auto iostat = genInquireStatement(*this, stmt);
    genIoConditionBranches(
        getEval(), std::get<std::list<Fortran::parser::InquireSpec>>(stmt.u),
        iostat);
  }
  void genFIR(const Fortran::parser::OpenStmt &stmt) {
    auto iostat = genOpenStatement(*this, stmt);
    genIoConditionBranches(getEval(), stmt.v, iostat);
  }
  void genFIR(const Fortran::parser::PrintStmt &stmt) {
    genPrintStatement(*this, stmt,
                      getEval().getOwningProcedure()->labelEvaluationMap);
  }
  void genFIR(const Fortran::parser::ReadStmt &stmt) {
    auto iostat = genReadStatement(
        *this, stmt, getEval().getOwningProcedure()->labelEvaluationMap);
    genIoConditionBranches(getEval(), stmt.controls, iostat);
  }
  void genFIR(const Fortran::parser::RewindStmt &stmt) {
    auto iostat = genRewindStatement(*this, stmt);
    genIoConditionBranches(getEval(), stmt.v, iostat);
  }
  void genFIR(const Fortran::parser::WaitStmt &stmt) {
    auto iostat = genWaitStatement(*this, stmt);
    genIoConditionBranches(getEval(), stmt.v, iostat);
  }
  void genFIR(const Fortran::parser::WriteStmt &stmt) {
    auto iostat = genWriteStatement(
        *this, stmt, getEval().getOwningProcedure()->labelEvaluationMap);
    genIoConditionBranches(getEval(), stmt.controls, iostat);
  }

  template <typename A>
  void genIoConditionBranches(Fortran::lower::pft::Evaluation &eval,
                              const A &specList, mlir::Value iostat) {
    if (!iostat)
      return;

    mlir::Block *endBlock{};
    mlir::Block *eorBlock{};
    mlir::Block *errBlock{};
    for (const auto &spec : specList) {
      std::visit(Fortran::common::visitors{
                     [&](const Fortran::parser::EndLabel &label) {
                       endBlock = blockOfLabel(eval, label.v);
                     },
                     [&](const Fortran::parser::EorLabel &label) {
                       eorBlock = blockOfLabel(eval, label.v);
                     },
                     [&](const Fortran::parser::ErrLabel &label) {
                       errBlock = blockOfLabel(eval, label.v);
                     },
                     [](const auto &) {}},
                 spec.u);
    }
    if (!endBlock && !eorBlock && !errBlock)
      return;

    auto loc = toLocation();
    auto indexType = builder->getIndexType();
    auto selector = builder->createConvert(loc, indexType, iostat);
    llvm::SmallVector<int64_t, 5> indexList;
    llvm::SmallVector<mlir::Block *, 4> blockList;
    if (eorBlock) {
      indexList.push_back(Fortran::runtime::io::IostatEor);
      blockList.push_back(eorBlock);
    }
    if (endBlock) {
      indexList.push_back(Fortran::runtime::io::IostatEnd);
      blockList.push_back(endBlock);
    }
    if (errBlock) {
      indexList.push_back(0);
      blockList.push_back(eval.lexicalSuccessor->block);
      // ERR label statement is the default successor.
      blockList.push_back(errBlock);
    } else {
      // Fallthrough successor statement is the default successor.
      blockList.push_back(eval.lexicalSuccessor->block);
    }
    builder->create<fir::SelectOp>(loc, selector, indexList, blockList);
  }

  //===--------------------------------------------------------------------===//
  // Memory allocation and deallocation
  //===--------------------------------------------------------------------===//

  void genFIR(const Fortran::parser::AllocateStmt &) { TODO(); }

  void genFIR(const Fortran::parser::DeallocateStmt &) { TODO(); }

  /// Nullify pointer object list
  ///
  /// For each pointer object, reset the pointer to a disassociated status.
  /// We do this by setting each pointer to null.
  void genFIR(const Fortran::parser::NullifyStmt &stmt) {
    auto loc = toLocation();
    for (auto &po : stmt.v) {
      std::visit(
          Fortran::common::visitors{
              [&](const Fortran::parser::Name &sym) {
                auto ty = genType(*sym.symbol);
                auto load = builder->create<fir::LoadOp>(
                    loc, lookupSymbol(*sym.symbol));
                auto idxTy = builder->getIndexType();
                auto zero = builder->create<mlir::ConstantOp>(
                    loc, idxTy, builder->getIntegerAttr(idxTy, 0));
                auto cast = builder->createConvert(loc, ty, zero);
                builder->create<fir::StoreOp>(loc, cast, load);
              },
              [&](const Fortran::parser::StructureComponent &) { TODO(); },
          },
          po.u);
    }
  }

  //===--------------------------------------------------------------------===//

  void genFIR(const Fortran::parser::ContinueStmt &) {
    // do nothing
  }

  void genFIR(const Fortran::parser::EventPostStmt &stmt) {
    genEventPostStatement(*this, stmt);
  }

  void genFIR(const Fortran::parser::EventWaitStmt &stmt) {
    genEventWaitStatement(*this, stmt);
  }

  void genFIR(const Fortran::parser::FormTeamStmt &stmt) {
    genFormTeamStatement(*this, stmt);
  }

  void genFIR(const Fortran::parser::LockStmt &stmt) {
    genLockStatement(*this, stmt);
  }

  fir::LoopOp createLoopNest(llvm::SmallVectorImpl<mlir::Value> &lcvs,
                             const Fortran::evaluate::Shape &shape) {
    auto loc = toLocation();
    auto idxTy = builder->getIndexType();
    auto zero = builder->createIntegerConstant(loc, idxTy, 0);
    auto one = builder->createIntegerConstant(loc, idxTy, 1);
    llvm::SmallVector<mlir::Value, 8> extents;

    for (auto s : shape) {
      if (s.has_value()) {
        auto ub = builder->createConvert(
            loc, idxTy,
            genExprValue(Fortran::evaluate::AsGenericExpr(std::move(*s))));
        auto up = builder->create<mlir::SubIOp>(loc, ub, one);
        extents.push_back(up);
      } else {
        TODO();
      }
    }
    // Iteration space is created with outermost columns, innermost rows
    std::reverse(extents.begin(), extents.end());
    fir::LoopOp inner;
    auto insPt = builder->saveInsertionPoint();
    for (auto e : extents) {
      if (inner)
        builder->setInsertionPointToStart(inner.getBody());
      auto loop = builder->create<fir::LoopOp>(loc, zero, e, one);
      lcvs.push_back(loop.getInductionVar());
      if (!inner)
        insPt = builder->saveInsertionPoint();
      inner = loop;
    }
    builder->restoreInsertionPoint(insPt);
    std::reverse(lcvs.begin(), lcvs.end());
    return inner;
  }

  mlir::OpBuilder::InsertPoint
  genPrelude(llvm::SmallVectorImpl<mlir::Value> &lcvs, bool isHeap,
             const Fortran::lower::SomeExpr &lhs,
             const Fortran::lower::SomeExpr &rhs,
             const Fortran::evaluate::Shape &shape) {
    if (isHeap) {
      // does this require a dealloc and realloc?
    }
    if (/*needToMakeCopies*/ false) {
      // make copies
    }
    // create the loop nest
    auto innerLoop = createLoopNest(lcvs, shape);
    assert(innerLoop);
    auto insPt = builder->saveInsertionPoint();
    // move insertion point inside loop nest
    builder->setInsertionPointToStart(innerLoop.getBody());
    return insPt;
  }

  void genPostlude(bool isHeap, const Fortran::lower::SomeExpr &lhs,
                   const Fortran::lower::SomeExpr &rhs,
                   mlir::OpBuilder::InsertPoint insPt) {
    builder->restoreInsertionPoint(insPt);
    if (/*copiesWereMade*/ false) {
      // free buffers
    }
  }

  Fortran::lower::ExValue genExprEleValue(const Fortran::lower::SomeExpr &expr,
                                          llvm::ArrayRef<mlir::Value> lcvs) {
    return createSomeExtendedExpression(toLocation(), *this, expr, localSymbols,
                                        lcvs);
  }

  Fortran::lower::ExValue genExprEleAddr(const Fortran::lower::SomeExpr &expr,
                                         llvm::ArrayRef<mlir::Value> lcvs) {
    return createSomeExtendedAddress(toLocation(), *this, expr, localSymbols,
                                     lcvs);
  }

  /// Shared for both assignments and pointer assignments.
  void genAssignment(const Fortran::evaluate::Assignment &assign) {
    std::visit(
        Fortran::common::visitors{
            [&](const Fortran::evaluate::Assignment::Intrinsic &) {
              auto loc = toLocation();
              const auto *sym =
                  Fortran::evaluate::UnwrapWholeSymbolDataRef(assign.lhs);
              // Assignment of allocatable are more complex, the lhs may need to
              // be deallocated/reallocated. See Fortran 2018 10.2.1.3 p3
              const bool isHeap =
                  sym && Fortran::semantics::IsAllocatable(*sym);
              // Target of the pointer must be assigned. See Fortran
              // 2018 10.2.1.3 p2
              const bool isPointer = sym && Fortran::semantics::IsPointer(*sym);
              auto lhsType = assign.lhs.GetType();
              assert(lhsType && "lhs cannot be typeless");

              if (assign.lhs.Rank() > 0 || (assign.rhs.Rank() > 0 && isHeap)) {
                // Array assignment
                // See Fortran 2018 10.2.1.3 p5, p6, and p7
                auto shape = getShape(assign.lhs);
                assert(shape.has_value() && "array without shape");
                llvm::SmallVector<mlir::Value, 8> lcvs;
                auto insPt =
                    genPrelude(lcvs, isHeap, assign.lhs, assign.rhs, *shape);
                auto valBox = genExprEleValue(assign.rhs, lcvs);
                auto addrBox = genExprEleAddr(assign.lhs, lcvs);
                builder->create<fir::StoreOp>(loc, fir::getBase(valBox),
                                              fir::getBase(addrBox));
                genPostlude(isHeap, assign.lhs, assign.rhs, insPt);
                return;
              }

              // Scalar assignment
              if (isHeap) {
                TODO();
              }
              if (isNumericScalarCategory(lhsType->category())) {
                // Fortran 2018 10.2.1.3 p8 and p9
                // Conversions should have been inserted by semantic analysis,
                // but they can be incorrect between the rhs and lhs. Correct
                // that here.
                mlir::Value addr = isPointer ? genExprValue(assign.lhs)
                                             : genExprAddr(assign.lhs);
                auto val = genExprValue(assign.rhs);
                auto toTy = fir::dyn_cast_ptrEleTy(addr.getType());
                auto cast = builder->convertWithSemantics(loc, toTy, val);
                builder->create<fir::StoreOp>(loc, cast, addr);
                return;
              }
              if (isCharacterCategory(lhsType->category())) {
                // Fortran 2018 10.2.1.3 p10 and p11
                // Generating value for lhs to get fir.boxchar.
                auto lhs = genExprValue(assign.lhs);
                auto rhs = genExprValue(assign.rhs);
                Fortran::lower::CharacterExprHelper{*builder, loc}.createAssign(
                    lhs, rhs);
                return;
              }
              if (lhsType->category() ==
                  Fortran::common::TypeCategory::Derived) {
                // Fortran 2018 10.2.1.3 p12 and p13
                TODO();
              }
              llvm_unreachable("unknown category");
            },
            [&](const Fortran::evaluate::ProcedureRef &) {
              // Defined assignment: call ProcRef
              TODO();
            },
            [&](const Fortran::evaluate::Assignment::BoundsSpec &) {
              // Pointer assignment with possibly empty bounds-spec
              TODO();
            },
            [&](const Fortran::evaluate::Assignment::BoundsRemapping &) {
              // Pointer assignment with bounds-remapping
              TODO();
            },
        },
        assign.u);
  }

  void genFIR(const Fortran::parser::WhereConstruct &) { TODO(); }
  void genFIR(const Fortran::parser::WhereConstructStmt &) { TODO(); }
  void genFIR(const Fortran::parser::MaskedElsewhereStmt &) { TODO(); }
  void genFIR(const Fortran::parser::ElsewhereStmt &) { TODO(); }
  void genFIR(const Fortran::parser::EndWhereStmt &) { TODO(); }
  void genFIR(const Fortran::parser::WhereStmt &) { TODO(); }

  void genFIR(const Fortran::parser::ForallConstructStmt &) { TODO(); }
  void genFIR(const Fortran::parser::EndForallStmt &) { TODO(); }
  void genFIR(const Fortran::parser::ForallStmt &) { TODO(); }

  void genFIR(const Fortran::parser::PointerAssignmentStmt &stmt) {
    genAssignment(*stmt.typedAssignment->v);
  }

  void genFIR(const Fortran::parser::AssignmentStmt &stmt) {
    genAssignment(*stmt.typedAssignment->v);
  }

  void genFIR(const Fortran::parser::SyncAllStmt &stmt) {
    genSyncAllStatement(*this, stmt);
  }

  void genFIR(const Fortran::parser::SyncImagesStmt &stmt) {
    genSyncImagesStatement(*this, stmt);
  }

  void genFIR(const Fortran::parser::SyncMemoryStmt &stmt) {
    genSyncMemoryStatement(*this, stmt);
  }

  void genFIR(const Fortran::parser::SyncTeamStmt &stmt) {
    genSyncTeamStatement(*this, stmt);
  }

  void genFIR(const Fortran::parser::UnlockStmt &stmt) {
    genUnlockStatement(*this, stmt);
  }

  void genFIR(const Fortran::parser::AssignStmt &stmt) {
    const auto &symbol = *std::get<Fortran::parser::Name>(stmt.t).symbol;
    auto variable = lookupSymbol(symbol);
    auto loc = toLocation();
    if (!variable)
      variable = createTemp(loc, symbol);
    const auto labelValue = builder->createIntegerConstant(
        loc, genType(symbol), std::get<Fortran::parser::Label>(stmt.t));
    builder->create<fir::StoreOp>(loc, labelValue, variable);
  }

  void genFIR(const Fortran::parser::FormatStmt &) {
    // do nothing.

    // FORMAT statements have no semantics. They may be lowered if used by a
    // data transfer statement.
  }

  void genFIR(const Fortran::parser::EntryStmt &) {
    // FIXME: Need to lower this for F77.
    mlir::emitError(toLocation(), "ENTRY statement is not handled.");
    exit(1);
  }

  void genFIR(const Fortran::parser::PauseStmt &stmt) {
    genPauseStatement(*this, stmt);
  }

  void genFIR(const Fortran::parser::DataStmt &) {
    // FIXME: The front-end doesn't provide the right information yet.
    mlir::emitError(toLocation(), "DATA statement is not handled.");
    exit(1);
  }

  void genFIR(const Fortran::parser::NamelistStmt &) { TODO(); }

  // call FAIL IMAGE in runtime
  void genFIR(const Fortran::parser::FailImageStmt &stmt) {
    genFailImageStatement(*this);
  }

  // call STOP, ERROR STOP in runtime
  void genFIR(const Fortran::parser::StopStmt &stmt) {
    genStopStatement(*this, stmt);
  }

  // gen expression, if any; share code with END of procedure
  void genFIR(const Fortran::parser::ReturnStmt &stmt) {
    auto &eval = getEval();
    auto *funit = eval.getOwningProcedure();
    assert(funit && "not inside main program, function or subroutine");
    if (funit->isMainProgram()) {
      genExitRoutine();
      return;
    }
    auto loc = toLocation();
    if (stmt.v) {
      // Alternate return statement -- assign alternate return index.
      auto expr = Fortran::semantics::GetExpr(*stmt.v);
      assert(expr && "missing alternate return expression");
      auto altReturnIndex = builder->createConvert(loc, builder->getIndexType(),
                                                   genExprValue(*expr));
      builder->create<fir::StoreOp>(loc, altReturnIndex,
                                    getAltReturnResult(*funit));
    }
    // Branch to the last block of the SUBROUTINE, which has the actual return.
    if (!funit->finalBlock) {
      const auto insPt = builder->saveInsertionPoint();
      funit->finalBlock = builder->createBlock(&builder->getRegion());
      builder->restoreInsertionPoint(insPt);
    }
    builder->create<mlir::BranchOp>(loc, funit->finalBlock);
  }

  void genFIR(const Fortran::parser::CycleStmt &) {
    genBranch(getEval().controlSuccessor->block);
  }
  void genFIR(const Fortran::parser::ExitStmt &) {
    genBranch(getEval().controlSuccessor->block);
  }
  void genFIR(const Fortran::parser::GotoStmt &) {
    genBranch(getEval().controlSuccessor->block);
  }

  /// Generate the FIR for the Evaluation `eval`.
  void genFIR(Fortran::lower::pft::Evaluation &eval,
              bool unstructuredContext = true) {
    if (eval.skip)
      return; // rhs of {Forall,If,Where}Stmt has already been processed

    setCurrentPosition(eval.position);
    if (unstructuredContext) {
      // When transitioning from unstructured to structured code,
      // the structured code could be a target that starts a new block.
      maybeStartBlock(eval.isConstruct() && eval.lowerAsStructured()
                          ? eval.getFirstNestedEvaluation().block
                          : eval.block);
    }

    setCurrentEval(eval);
    eval.visit([&](const auto &stmt) { genFIR(stmt); });

    if (unstructuredContext && blockIsUnterminated()) {
      // Exit from an unstructured IF or SELECT construct block.
      Fortran::lower::pft::Evaluation *successor{};
      if (eval.isActionStmt()) {
        successor = eval.controlSuccessor;
      } else if (eval.isConstruct() &&
                 eval.getLastNestedEvaluation()
                     .lexicalSuccessor->isIntermediateConstructStmt()) {
        successor = eval.constructExit;
      }
      if (successor && successor->block)
        genBranch(successor->block);
    }
  }

  /// Instantiate a global variable. If it hasn't already been processed, add
  /// the global to the ModuleOp as a new uniqued symbol and initialize it with
  /// the correct value. It will be referenced on demand using `fir.addr_of`.
  void instantiateGlobal(const Fortran::lower::pft::Variable &var) {
    const auto &sym = var.getSymbol();
    std::string globalName = mangleName(sym);
    fir::GlobalOp global;
    bool isConst = sym.attrs().test(Fortran::semantics::Attr::PARAMETER);
    auto loc = toLocation();
    if (builder->getNamedGlobal(globalName))
      return;
    if (const auto *details =
            sym.detailsIf<Fortran::semantics::ObjectEntityDetails>()) {
      if (details->init()) {
        if (!sym.GetType()->AsIntrinsic()) {
          TODO(); // Derived type / polymorphic
        }
        auto symTy = genType(var);
        global = builder->createGlobal(
            loc, symTy, globalName, isConst,
            [&](Fortran::lower::FirOpBuilder &builder) {
              auto initVal = genExprValue(details->init().value());
              auto castTo = builder.createConvert(loc, symTy, initVal);
              builder.create<fir::HasValueOp>(loc, castTo);
            });
      } else {
        global = builder->createGlobal(loc, genType(var), globalName);
      }
      auto addrOf = builder->create<fir::AddrOfOp>(loc, global.resultType(),
                                                   global.getSymbol());
      SymbolBoxAnalyzer sia(sym);
      sia.analyze();
      if (sia.isTrivial()) {
        addSymbol(sym, addrOf);
        return;
      }
      auto idxTy = builder->getIndexType();
      mlir::Value len;
      if (sia.isChar) {
        auto c = sia.getCharLenConst();
        assert(c.hasValue());
        len = builder->createIntegerConstant(loc, idxTy, *c);
      }
      llvm::SmallVector<mlir::Value, 8> extents;
      llvm::SmallVector<mlir::Value, 8> lbounds;
      if (sia.isArray) {
        assert(sia.staticSize);
        for (auto i : sia.staticShape)
          extents.push_back(builder->createIntegerConstant(loc, idxTy, i));
        if (!sia.lboundIsAllOnes())
          for (auto i : sia.staticLBound)
            lbounds.push_back(builder->createIntegerConstant(loc, idxTy, i));
      }
      if (sia.isChar && sia.isArray) {
        localSymbols.addCharSymbolWithBounds(sym, addrOf, len, extents,
                                             lbounds);
      } else if (sia.isChar) {
        localSymbols.addCharSymbol(sym, addrOf, len);
      } else {
        assert(sia.isArray);
        localSymbols.addSymbolWithBounds(sym, addrOf, extents, lbounds);
      }
    } else {
      TODO(); // Procedure pointer
    }
  }

  /// Create a stack slot for a local variable. Precondition: the insertion
  /// point of the builder must be in the entry block, which is currently being
  /// constructed.
  mlir::Value createNewLocal(mlir::Location loc,
                             const Fortran::lower::pft::Variable &var,
                             llvm::ArrayRef<mlir::Value> shape = {}) {
    auto nm = var.getSymbol().name().ToString();
    auto ty = genType(var);
    if (shape.size())
      if (auto arrTy = ty.dyn_cast<fir::SequenceType>()) {
        // elide the constant dimensions before construction
        assert(shape.size() == arrTy.getDimension());
        llvm::SmallVector<mlir::Value, 8> args;
        auto typeShape = arrTy.getShape();
        for (unsigned i = 0, end = arrTy.getDimension(); i < end; ++i)
          if (typeShape[i] == fir::SequenceType::getUnknownExtent())
            args.push_back(shape[i]);
        return builder->allocateLocal(loc, ty, nm, args, var.isTarget());
      }
    auto local = builder->allocateLocal(loc, ty, nm, shape, var.isTarget());
    // Set local pointer/allocatable to null.
    if (var.isHeapAlloc() || var.isPointer()) {
      auto zero =
          builder->createIntegerConstant(loc, builder->getIndexType(), 0);
      auto null = builder->createConvert(loc, ty, zero);
      builder->create<fir::StoreOp>(loc, null, local);
    }
    return local;
  }

  /// Instantiate a local variable. Precondition: Each variable will be visited
  /// such that if it's properties depend on other variables, the variables upon
  /// which its properties depend will already have been visited.
  void instantiateLocal(const Fortran::lower::pft::Variable &var) {
    const auto &sym = var.getSymbol();
    const auto loc = genLocation(sym.name());
    auto idxTy = builder->getIndexType();
    const auto isDummy = Fortran::semantics::IsDummy(sym);
    const auto isResult = Fortran::semantics::IsFunctionResult(sym);
    Fortran::lower::CharacterExprHelper charHelp{*builder, loc};
    SymbolBoxAnalyzer sia(sym);
    sia.analyze();

    if (sia.isTrivial()) {
      if (isDummy) {
        // This is an argument.
        assert(lookupSymbol(sym) && "must already be in map");
        return;
      }
      // TODO: What about lower host-associated variables? (They probably need
      // to be handled as dummy parameters.)

      // Otherwise, it's a local variable.
      auto local = createNewLocal(loc, var);
      addSymbol(sym, local);
      return;
    }

    // The non-trivial cases are when we have an argument or local that has a
    // repetition value. Arguments might be passed as simple pointers and need
    // to be cast to a multi-dimensional array with constant bounds (possibly
    // with a missing column), bounds computed in the callee (here), or with
    // bounds from the caller (boxed somewhere else). Locals have the same
    // properties except they are never boxed arguments from the caller and
    // never having a missing column size.
    mlir::Value addr = lookupSymbol(sym);
    mlir::Value len{};
    bool mustBeDummy = false;

    if (sia.isChar) {
      // if element type is a CHARACTER, determine the LEN value
      if (isDummy || isResult) {
        auto unboxchar = charHelp.createUnboxChar(addr);
        auto boxAddr = unboxchar.first;
        if (auto c = sia.getCharLenConst()) {
          // Set/override LEN with a constant
          len = builder->createIntegerConstant(loc, idxTy, *c);
          addr = charHelp.createEmboxChar(boxAddr, len);
        } else if (auto e = sia.getCharLenExpr()) {
          // Set/override LEN with an expression
          len = genExprValue(*e);
          addr = charHelp.createEmboxChar(boxAddr, len);
        } else {
          // LEN is from the boxchar
          len = unboxchar.second;
          mustBeDummy = true;
        }
        // XXX: Subsequent lowering expects a CHARACTER variable to be in a
        // boxchar. We assert that here. We might want to reconsider this
        // precondition.
        assert(addr.getType().isa<fir::BoxCharType>());
      } else {
        // local CHARACTER variable
        if (auto c = sia.getCharLenConst()) {
          len = builder->createIntegerConstant(loc, idxTy, *c);
        } else {
          auto e = sia.getCharLenExpr();
          assert(e && "CHARACTER variable must have LEN parameter");
          len = genExprValue(*e);
        }
        assert(!addr);
      }
    }

    if (sia.isArray) {
      // if object is an array process the lower bound and extent values
      llvm::SmallVector<mlir::Value, 8> extents;
      llvm::SmallVector<mlir::Value, 8> lbounds;
      mustBeDummy = !isExplicitShape(sym) &&
                    !Fortran::semantics::IsAllocatableOrPointer(sym);
      if (sia.staticSize) {
        // object shape is constant
        auto castTy = builder->getRefType(genType(var));
        if (addr)
          addr = builder->createConvert(loc, castTy, addr);
        if (sia.lboundIsAllOnes()) {
          // if lower bounds are all ones, build simple shaped object
          llvm::SmallVector<mlir::Value, 8> shape;
          for (auto i : sia.staticShape)
            shape.push_back(builder->createIntegerConstant(loc, idxTy, i));
          if (sia.isChar) {
            if (isDummy || isResult) {
              localSymbols.addCharSymbolWithShape(sym, addr, len, shape, true);
              return;
            }
            // local CHARACTER array with constant size
            auto local = createNewLocal(loc, var);
            localSymbols.addCharSymbolWithShape(sym, local, len, shape);
            return;
          }
          if (isDummy || isResult) {
            localSymbols.addSymbolWithShape(sym, addr, shape, true);
            return;
          }
          // local array with constant size
          auto local = createNewLocal(loc, var);
          localSymbols.addSymbolWithShape(sym, local, shape);
          return;
        }
      } else {
        // cast to the known constant parts from the declaration
        auto castTy = builder->getRefType(genType(var));
        if (addr) {
          // XXX: special handling for boxchar; see proviso above
          if (auto box =
                  dyn_cast_or_null<fir::EmboxCharOp>(addr.getDefiningOp()))
            addr = builder->createConvert(loc, castTy, box.memref());
          else
            addr = builder->createConvert(loc, castTy, addr);
        }
      }
      // construct constants and populate `bounds`
      for (const auto &i : llvm::zip(sia.staticLBound, sia.staticShape)) {
        auto fst = builder->createIntegerConstant(loc, idxTy, std::get<0>(i));
        auto snd = builder->createIntegerConstant(loc, idxTy, std::get<1>(i));
        lbounds.emplace_back(fst);
        extents.emplace_back(snd);
      }

      // default array case: populate `bounds` with lower and extent values
      for (const auto &spec : sia.dynamicBound) {
        auto low = spec->lbound().GetExplicit();
        auto high = spec->ubound().GetExplicit();
        if (low && high) {
          // let the folder deal with the common `ub - 1 + 1` case
          auto lb = genExprValue(Fortran::semantics::SomeExpr{*low});
          auto ub = genExprValue(Fortran::semantics::SomeExpr{*high});
          auto ty = ub.getType();
          auto diff = builder->create<mlir::SubIOp>(loc, ty, ub, lb);
          auto one = builder->createIntegerConstant(loc, ty, 1);
          auto sz = builder->create<mlir::AddIOp>(loc, ty, diff, one);
          auto idx = builder->createConvert(loc, idxTy, sz);
          lbounds.emplace_back(lb);
          extents.emplace_back(idx);
          continue;
        }
        if (low && spec->ubound().isAssumed()) {
          // An assumed size array. The extent is not computed.
          auto lb = genExprValue(Fortran::semantics::SomeExpr{*low});
          lbounds.emplace_back(lb);
          extents.emplace_back(mlir::Value{});
        }
        break;
      }

      if (sia.isChar) {
        if (isDummy || isResult) {
          localSymbols.addCharSymbolWithBounds(sym, addr, len, extents, lbounds,
                                               true);
          return;
        }
        // local CHARACTER array with computed bounds
        assert(!mustBeDummy);
        llvm::SmallVector<mlir::Value, 8> shape;
        shape.push_back(len);
        shape.append(extents.begin(), extents.end());
        auto local = createNewLocal(loc, var, shape);
        localSymbols.addCharSymbolWithBounds(sym, local, len, extents, lbounds);
        return;
      }
      if (isDummy || isResult) {
        localSymbols.addSymbolWithBounds(sym, addr, extents, lbounds, true);
        return;
      }
      // local array with computed bounds
      assert(!mustBeDummy);
      auto local = createNewLocal(loc, var, extents);
      localSymbols.addSymbolWithBounds(sym, local, extents, lbounds);
      return;
    }

    // not an array, so process as scalar argument
    if (sia.isChar) {
      if (isDummy || isResult) {
        addCharSymbol(sym, addr, len, true);
        return;
      }
      assert(!mustBeDummy);
      auto charTy = genType(var);
      auto c = sia.getCharLenConst();
      mlir::Value local = c ? charHelp.createCharacterTemp(charTy, *c)
                            : charHelp.createCharacterTemp(charTy, len);
      addCharSymbol(sym, local, len);
      return;
    }
    if (isDummy) {
      addSymbol(sym, addr, true);
      return;
    }
    auto local = createNewLocal(loc, var);
    addSymbol(sym, local);
  }

  void instantiateVar(const Fortran::lower::pft::Variable &var) {
    if (Fortran::semantics::FindCommonBlockContaining(var.getSymbol())) {
      mlir::emitError(toLocation(),
                      "Common blocks not yet handled in lowering");
      exit(1);
    }
    if (var.isGlobal())
      instantiateGlobal(var);
    else
      instantiateLocal(var);
  }

  void mapDummyAndResults(const Fortran::lower::CalleeInterface &callee) {
    assert(builder && "need a builder at this point");
    using PassBy = Fortran::lower::CalleeInterface::PassEntityBy;
    auto mapPassedEntity = [&](const auto arg) -> void {
      if (arg.passBy == PassBy::AddressAndLength) {
        auto loc = toLocation();
        Fortran::lower::CharacterExprHelper charHelp{*builder, loc};
        auto box = charHelp.createEmboxChar(arg.firArgument, arg.firLength);
        addSymbol(arg.entity.get(), box);
      } else {
        addSymbol(arg.entity.get(), arg.firArgument);
      }
    };
    for (const auto &arg : callee.getPassedArguments()) {
      mapPassedEntity(arg);
    }
    if (auto passedResult = callee.getPassedResult()) {
      mapPassedEntity(*passedResult);
    }
  }

  /// Prepare to translate a new function
  void startNewFunction(Fortran::lower::pft::FunctionLikeUnit &funit) {
    assert(!builder && "expected nullptr");
    Fortran::lower::CalleeInterface callee(funit, *this);
    mlir::FuncOp func = callee.getFuncOp();
    builder = new Fortran::lower::FirOpBuilder(func, bridge.getKindMap());
    assert(builder && "FirOpBuilder did not instantiate");
    builder->setInsertionPointToStart(&func.front());

    mapDummyAndResults(callee);

    for (const auto &var : funit.getOrderedSymbolTable())
      instantiateVar(var);

    // Create most function blocks in advance.
    createEmptyBlocks(funit.evaluationList);

    // Reinstate entry block as the current insertion point.
    builder->setInsertionPointToEnd(&func.front());

    if (callee.hasAlternateReturns()) {
      // Create a local temp to hold the alternate return index.
      // Give it an integer index type and the subroutine name (for dumps).
      // Attach it to the subroutine symbol in the localSymbols map.
      // Initialize it to zero, the "fallthrough" alternate return value.
      const auto &symbol = funit.getSubprogramSymbol();
      auto loc = toLocation();
      const auto altResult = builder->createTemporary(
          loc, builder->getIndexType(), symbol.name().ToString());
      addSymbol(symbol, altResult);
      const auto zero =
          builder->createIntegerConstant(loc, builder->getIndexType(), 0);
      builder->create<fir::StoreOp>(loc, zero, altResult);
    }
  }

  /// Create empty blocks for the current function.
  void createEmptyBlocks(
      std::list<Fortran::lower::pft::Evaluation> &evaluationList) {
    for (auto &eval : evaluationList) {
      if (eval.isNewBlock)
        eval.block = builder->createBlock(&builder->getRegion());
      for (size_t i = 0, n = eval.localBlocks.size(); i < n; ++i)
        eval.localBlocks[i] = builder->createBlock(&builder->getRegion());
      if (eval.isConstruct() || eval.isDirective()) {
        if (eval.lowerAsUnstructured()) {
          createEmptyBlocks(eval.getNestedEvaluations());
        } else if (eval.hasNestedEvaluations()) {
          // A structured construct that is a target starts a new block.
          auto &constructStmt = eval.getFirstNestedEvaluation();
          if (constructStmt.isNewBlock)
            constructStmt.block = builder->createBlock(&builder->getRegion());
        }
      }
    }
  }

  /// Return the predicate: "current block does not have a terminator branch".
  bool blockIsUnterminated() {
    auto *currentBlock = builder->getBlock();
    return currentBlock->empty() || currentBlock->back().isKnownNonTerminator();
  }

  /// Unconditionally switch code insertion to a new block.
  void startBlock(mlir::Block *newBlock) {
    assert(newBlock && "missing block");
    // If the current block does not have a terminator branch,
    // append a fallthrough branch.
    if (blockIsUnterminated())
      genBranch(newBlock);
    builder->setInsertionPointToStart(newBlock);
  }

  /// Conditionally switch code insertion to a new block.
  void maybeStartBlock(mlir::Block *newBlock) {
    if (newBlock)
      startBlock(newBlock);
  }

  /// Emit return and cleanup after the function has been translated.
  void endNewFunction(Fortran::lower::pft::FunctionLikeUnit &funit) {
    setCurrentPosition(
        Fortran::lower::pft::FunctionLikeUnit::stmtSourceLoc(funit.endStmt));

    if (funit.isMainProgram())
      genExitRoutine();
    else
      genFIRProcedureExit(funit, funit.getSubprogramSymbol());

    // immediately throw away any dead code just created
    mlir::simplifyRegions({builder->getRegion()});
    delete builder;
    builder = nullptr;
    localSymbols.clear();
  }

  /// Lower a procedure-like construct
  void lowerFunc(Fortran::lower::pft::FunctionLikeUnit &funit) {
    startNewFunction(funit);
    // lower this procedure
    for (auto &eval : funit.evaluationList)
      genFIR(eval);
    endNewFunction(funit);
    // recursively lower internal procedures
    for (auto &f : funit.nestedFunctions)
      lowerFunc(f);
  }

  void lowerMod(Fortran::lower::pft::ModuleLikeUnit &mod) {
    // FIXME: do we need to visit the module statements?
    for (auto &f : mod.nestedFunctions)
      lowerFunc(f);
  }

  void setCurrentPosition(const Fortran::parser::CharBlock &position) {
    if (position != Fortran::parser::CharBlock{})
      currentPosition = position;
  }

  //
  // Utility methods
  //

  /// Convert a parser CharBlock to a Location
  mlir::Location toLocation(const Fortran::parser::CharBlock &cb) {
    return genLocation(cb);
  }

  mlir::Location toLocation() { return toLocation(currentPosition); }
  void setCurrentEval(Fortran::lower::pft::Evaluation &eval) {
    evalPtr = &eval;
  }
  Fortran::lower::pft::Evaluation &getEval() {
    assert(evalPtr);
    return *evalPtr;
  }

  std::optional<Fortran::evaluate::Shape>
  getShape(const Fortran::lower::SomeExpr &expr) {
    return Fortran::evaluate::GetShape(foldingContext, expr);
  }

  Fortran::lower::LoweringBridge &bridge;
  fir::NameUniquer &uniquer;
  Fortran::evaluate::FoldingContext foldingContext;
  Fortran::lower::FirOpBuilder *builder = nullptr;
  Fortran::lower::pft::Evaluation *evalPtr = nullptr;
  Fortran::lower::SymMap localSymbols;
  Fortran::parser::CharBlock currentPosition;
};

} // namespace

Fortran::evaluate::FoldingContext
Fortran::lower::LoweringBridge::createFoldingContext() const {
  return {getDefaultKinds(), getIntrinsicTable()};
}

void Fortran::lower::LoweringBridge::lower(
    const Fortran::parser::Program &prg, fir::NameUniquer &uniquer,
    const Fortran::semantics::SemanticsContext &semanticsContext) {
  auto pft = Fortran::lower::createPFT(prg, semanticsContext);
  if (dumpBeforeFir)
    Fortran::lower::dumpPFT(llvm::errs(), *pft);
  FirConverter converter{*this, uniquer};
  converter.run(*pft);
}

void Fortran::lower::LoweringBridge::parseSourceFile(llvm::SourceMgr &srcMgr) {
  auto owningRef = mlir::parseSourceFile(srcMgr, context.get());
  module.reset(new mlir::ModuleOp(owningRef.get().getOperation()));
  owningRef.release();
}

Fortran::lower::LoweringBridge::LoweringBridge(
    const Fortran::common::IntrinsicTypeDefaultKinds &defaultKinds,
    const Fortran::evaluate::IntrinsicProcTable &intrinsics,
    const Fortran::parser::CookedSource &cooked)
    : defaultKinds{defaultKinds}, intrinsics{intrinsics}, cooked{&cooked},
      context{std::make_unique<mlir::MLIRContext>()}, kindMap{context.get()} {
  context.get()->getDiagEngine().registerHandler([](mlir::Diagnostic &diag) {
    auto &os = llvm::errs();
    switch (diag.getSeverity()) {
    case mlir::DiagnosticSeverity::Error:
      os << "error: ";
      break;
    case mlir::DiagnosticSeverity::Remark:
      os << "info: ";
      break;
    case mlir::DiagnosticSeverity::Warning:
      os << "warning: ";
      break;
    default:
      break;
    }
    if (!diag.getLocation().isa<UnknownLoc>())
      os << diag.getLocation() << ": ";
    os << diag << '\n';
    os.flush();
    return mlir::success();
  });
  module = std::make_unique<mlir::ModuleOp>(
      mlir::ModuleOp::create(mlir::UnknownLoc::get(context.get())));
}<|MERGE_RESOLUTION|>--- conflicted
+++ resolved
@@ -750,21 +750,12 @@
         info.isStructured() ? builder->getIndexType() : info.loopVariableType;
     auto lowerValue = genFIRLoopIndex(info.lowerExpr, type);
     auto upperValue = genFIRLoopIndex(info.upperExpr, type);
-<<<<<<< HEAD
     info.stepValue = info.stepExpr.has_value()
                          ? genFIRLoopIndex(*info.stepExpr, type)
                          : info.isStructured()
                                ? builder->create<mlir::ConstantIndexOp>(loc, 1)
                                : builder->createIntegerConstant(
                                      loc, info.loopVariableType, 1);
-=======
-    info.stepValue =
-        info.stepExpr.has_value()
-            ? genFIRLoopIndex(*info.stepExpr, type)
-            : info.isStructured()
-                  ? builder->create<mlir::ConstantIndexOp>(location, 1)
-                  : builder->createIntegerConstant(info.loopVariableType, 1);
->>>>>>> d8a1b6f0
     assert(info.stepValue && "step value must be set");
     info.loopVariable = createTemp(loc, *info.loopVariableSym);
 
