--- conflicted
+++ resolved
@@ -238,17 +238,12 @@
     return lookupSymbol(sym).getAddr();
   }
 
-<<<<<<< HEAD
   void copySymbolBinding(Fortran::lower::SymbolRef src,
                          Fortran::lower::SymbolRef target) override final {
     localSymbols.addSymbol(target, lookupSymbol(src).toExtendedValue());
   }
 
-  // TODO: Consider returning a vlue when the FIXME below is fixed.
-  void bindSymbol(Fortran::lower::SymbolRef sym,
-=======
   bool bindSymbol(Fortran::lower::SymbolRef sym,
->>>>>>> 432cefb2
                   mlir::Value val) override final {
     if (lookupSymbol(sym))
       return false;
