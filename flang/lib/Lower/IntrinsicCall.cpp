//===-- IntrinsicCall.cpp -------------------------------------------------===//
//
// Part of the LLVM Project, under the Apache License v2.0 with LLVM Exceptions.
// See https://llvm.org/LICENSE.txt for license information.
// SPDX-License-Identifier: Apache-2.0 WITH LLVM-exception
//
//===----------------------------------------------------------------------===//
//
// Helper routines for constructing the FIR dialect of MLIR. As FIR is a
// dialect of MLIR, it makes extensive use of MLIR interfaces and MLIR's coding
// style (https://mlir.llvm.org/getting_started/DeveloperGuide/) is used in this
// module.
//
//===----------------------------------------------------------------------===//

#include "flang/Lower/IntrinsicCall.h"
#include "RTBuilder.h"
#include "StatementContext.h"
#include "SymbolMap.h"
#include "flang/Common/static-multimap-view.h"
#include "flang/Lower/Allocatable.h"
#include "flang/Lower/CharacterExpr.h"
#include "flang/Lower/CharacterRuntime.h"
#include "flang/Lower/ComplexExpr.h"
#include "flang/Lower/ConvertType.h"
#include "flang/Lower/FIRBuilder.h"
#include "flang/Lower/Mangler.h"
#include "flang/Lower/NumericRuntime.h"
#include "flang/Lower/ReductionRuntime.h"
#include "flang/Lower/Runtime.h"
#include "flang/Lower/Todo.h"
#include "flang/Lower/TransformationalRuntime.h"
#include "flang/Optimizer/Support/FatalError.h"
#include "llvm/Support/CommandLine.h"
#include "llvm/Support/Debug.h"
#include "llvm/Support/ErrorHandling.h"
#include <algorithm>
#include <string_view>
#include <utility>

#define DEBUG_TYPE "flang-lower-intrinsic"

#define PGMATH_DECLARE
#include "../runtime/pgmath.h.inc"

/// This file implements lowering of Fortran intrinsic procedures.
/// Intrinsics are lowered to a mix of FIR and MLIR operations as
/// well as call to runtime functions or LLVM intrinsics.

/// Lowering of intrinsic procedure calls is based on a map that associates
/// Fortran intrinsic generic names to FIR generator functions.
/// All generator functions are member functions of the IntrinsicLibrary class
/// and have the same interface.
/// If no generator is given for an intrinsic name, a math runtime library
/// is searched for an implementation and, if a runtime function is found,
/// a call is generated for it. LLVM intrinsics are handled as a math
/// runtime library here.

/// Enums used to templatize and share lowering of MIN and MAX.
enum class Extremum { Min, Max };

// There are different ways to deal with NaNs in MIN and MAX.
// Known existing behaviors are listed below and can be selected for
// f18 MIN/MAX implementation.
enum class ExtremumBehavior {
  // Note: the Signaling/quiet aspect of NaNs in the behaviors below are
  // not described because there is no way to control/observe such aspect in
  // MLIR/LLVM yet. The IEEE behaviors come with requirements regarding this
  // aspect that are therefore currently not enforced. In the descriptions
  // below, NaNs can be signaling or quite. Returned NaNs may be signaling
  // if one of the input NaN was signaling but it cannot be guaranteed either.
  // Existing compilers using an IEEE behavior (gfortran) also do not fulfill
  // signaling/quiet requirements.
  IeeeMinMaximumNumber,
  // IEEE minimumNumber/maximumNumber behavior (754-2019, section 9.6):
  // If one of the argument is and number and the other is NaN, return the
  // number. If both arguements are NaN, return NaN.
  // Compilers: gfortran.
  IeeeMinMaximum,
  // IEEE minimum/maximum behavior (754-2019, section 9.6):
  // If one of the argument is NaN, return NaN.
  MinMaxss,
  // x86 minss/maxss behavior:
  // If the second argument is a number and the other is NaN, return the number.
  // In all other cases where at least one operand is NaN, return NaN.
  // Compilers: xlf (only for MAX), ifort, pgfortran -nollvm, and nagfor.
  PgfortranLlvm,
  // "Opposite of" x86 minss/maxss behavior:
  // If the first argument is a number and the other is NaN, return the
  // number.
  // In all other cases where at least one operand is NaN, return NaN.
  // Compilers: xlf (only for MIN), and pgfortran (with llvm).
  IeeeMinMaxNum
  // IEEE minNum/maxNum behavior (754-2008, section 5.3.1):
  // TODO: Not implemented.
  // It is the only behavior where the signaling/quiet aspect of a NaN argument
  // impacts if the result should be NaN or the argument that is a number.
  // LLVM/MLIR do not provide ways to observe this aspect, so it is not
  // possible to implement it without some target dependent runtime.
};

fir::ExtendedValue Fortran::lower::getAbsentIntrinsicArgument() {
  return fir::UnboxedValue{};
}

/// Test if an ExtendedValue is absent.
static bool isAbsent(const fir::ExtendedValue &exv) {
  return !fir::getBase(exv);
}
static bool isAbsent(llvm::ArrayRef<fir::ExtendedValue> args, size_t argIndex) {
  return args.size() <= argIndex || isAbsent(args[argIndex]);
}

/// Test if an ExtendedValue is present.
static bool isPresent(const fir::ExtendedValue &exv) { return !isAbsent(exv); }

/// Process calls to Maxval, Minval, Product, Sum intrinsic functions that
/// take a DIM argument.
template <typename FD>
static fir::ExtendedValue
genFuncDim(FD funcDim, mlir::Type resultType,
           Fortran::lower::FirOpBuilder &builder, mlir::Location loc,
           Fortran::lower::StatementContext *stmtCtx, llvm::StringRef errMsg,
           mlir::Value array, fir::ExtendedValue dimArg, mlir::Value mask,
           int rank) {

  // Create mutable fir.box to be passed to the runtime for the result.
  auto resultArrayType = builder.getVarLenSeqTy(resultType, rank - 1);
  auto resultMutableBox =
      Fortran::lower::createTempMutableBox(builder, loc, resultArrayType);
  auto resultIrBox =
      Fortran::lower::getMutableIRBox(builder, loc, resultMutableBox);

  auto dim = isAbsent(dimArg)
                 ? builder.createIntegerConstant(loc, builder.getIndexType(), 0)
                 : fir::getBase(dimArg);
  funcDim(builder, loc, resultIrBox, array, dim, mask);

  auto res = Fortran::lower::genMutableBoxRead(builder, loc, resultMutableBox);
  return res.match(
      [&](const fir::ArrayBoxValue &box) -> fir::ExtendedValue {
        // Add cleanup code
        assert(stmtCtx);
        auto *bldr = &builder;
        auto temp = box.getAddr();
        stmtCtx->attachCleanup(
            [=]() { bldr->create<fir::FreeMemOp>(loc, temp); });
        return box;
      },
      [&](const fir::CharArrayBoxValue &box) -> fir::ExtendedValue {
        // Add cleanup code
        assert(stmtCtx);
        auto *bldr = &builder;
        auto temp = box.getAddr();
        stmtCtx->attachCleanup(
            [=]() { bldr->create<fir::FreeMemOp>(loc, temp); });
        return box;
      },
      [&](const auto &) -> fir::ExtendedValue {
        fir::emitFatalError(loc, errMsg);
      });
}

/// Process calls to Product, Sum intrinsic functions
template <typename FN, typename FD>
static fir::ExtendedValue
genProdOrSum(FN func, FD funcDim, mlir::Type resultType,
             Fortran::lower::FirOpBuilder &builder, mlir::Location loc,
             Fortran::lower::StatementContext *stmtCtx, llvm::StringRef errMsg,
             llvm::ArrayRef<fir::ExtendedValue> args) {

  assert(args.size() == 3);

  // Handle required array argument
  fir::BoxValue arryTmp = builder.createBox(loc, args[0]);
  mlir::Value array = fir::getBase(arryTmp);
  int rank = arryTmp.rank();
  assert(rank >= 1);

  // Handle optional mask argument
  auto mask = isAbsent(args[2])
                  ? builder.create<fir::AbsentOp>(
                        loc, fir::BoxType::get(builder.getI1Type()))
                  : builder.createBox(loc, args[2]);

  bool absentDim = isAbsent(args[1]);

  // We call the type specific versions because the result is scalar
  // in the case below.
  if (absentDim || rank == 1) {
    auto ty = array.getType();
    auto arrTy = fir::dyn_cast_ptrOrBoxEleTy(ty);
    auto eleTy = arrTy.cast<fir::SequenceType>().getEleTy();
    if (fir::isa_complex(eleTy)) {
      auto result = builder.createTemporary(loc, eleTy);
      func(builder, loc, array, mask, result);
      return builder.create<fir::LoadOp>(loc, result);
    }
    auto resultBox = builder.create<fir::AbsentOp>(
        loc, fir::BoxType::get(builder.getI1Type()));
    return func(builder, loc, array, mask, resultBox);
  }
  // Handle Product/Sum cases that have an array result.
  return genFuncDim(funcDim, resultType, builder, loc, stmtCtx, errMsg, array,
                    args[1], mask, rank);
}

/// Process calls to DotProduct
template <typename FN>
static fir::ExtendedValue genDotProd(FN func, mlir::Type resultType,
                                     Fortran::lower::FirOpBuilder &builder,
                                     mlir::Location loc,
                                     Fortran::lower::StatementContext *stmtCtx,
                                     llvm::ArrayRef<fir::ExtendedValue> args) {

  assert(args.size() == 2);

  // Handle required vector arguments
  fir::BoxValue vecTmpA = builder.createBox(loc, args[0]);
  mlir::Value vectorA = fir::getBase(vecTmpA);
  fir::BoxValue vecTmpB = builder.createBox(loc, args[1]);
  mlir::Value vectorB = fir::getBase(vecTmpB);

  auto eleTy = fir::dyn_cast_ptrOrBoxEleTy(vectorA.getType())
                   .cast<fir::SequenceType>()
                   .getEleTy();
  if (fir::isa_complex(eleTy)) {
    auto result = builder.createTemporary(loc, eleTy);
    func(builder, loc, vectorA, vectorB, result);
    return builder.create<fir::LoadOp>(loc, result);
  }

  auto resultBox = builder.create<fir::AbsentOp>(
      loc, fir::BoxType::get(builder.getI1Type()));
  return func(builder, loc, vectorA, vectorB, resultBox);
}

/// Process calls to Maxval, Minval, Product, Sum intrinsic functions
template <typename FN, typename FD, typename FC>
static fir::ExtendedValue
genExtremumVal(FN func, FD funcDim, FC funcChar, mlir::Type resultType,
               Fortran::lower::FirOpBuilder &builder, mlir::Location loc,
               Fortran::lower::StatementContext *stmtCtx,
               llvm::StringRef errMsg,
               llvm::ArrayRef<fir::ExtendedValue> args) {

  assert(args.size() == 3);

  // Handle required array argument
  fir::BoxValue arryTmp = builder.createBox(loc, args[0]);
  mlir::Value array = fir::getBase(arryTmp);
  int rank = arryTmp.rank();
  assert(rank >= 1);
  bool hasCharacterResult = arryTmp.isCharacter();

  // Handle optional mask argument
  auto mask = isAbsent(args[2])
                  ? builder.create<fir::AbsentOp>(
                        loc, fir::BoxType::get(builder.getI1Type()))
                  : builder.createBox(loc, args[2]);

  bool absentDim = isAbsent(args[1]);

  // For Maxval/MinVal, we call the type specific versions of
  // Maxval/Minval because the result is scalar in the case below.
  if (!hasCharacterResult && (absentDim || rank == 1))
    return func(builder, loc, array, mask);

  if (hasCharacterResult && (absentDim || rank == 1)) {
    // Create mutable fir.box to be passed to the runtime for the result.
    auto resultMutableBox =
        Fortran::lower::createTempMutableBox(builder, loc, resultType);
    auto resultIrBox =
        Fortran::lower::getMutableIRBox(builder, loc, resultMutableBox);

    funcChar(builder, loc, resultIrBox, array, mask);

    // Handle cleanup of allocatable result descriptor and return
    auto res =
        Fortran::lower::genMutableBoxRead(builder, loc, resultMutableBox);
    return res.match(
        [&](const fir::CharBoxValue &box) -> fir::ExtendedValue {
          // Add cleanup code
          assert(stmtCtx);
          auto *bldr = &builder;
          auto temp = box.getAddr();
          stmtCtx->attachCleanup(
              [=]() { bldr->create<fir::FreeMemOp>(loc, temp); });
          return box;
        },
        [&](const auto &) -> fir::ExtendedValue {
          fir::emitFatalError(loc, errMsg);
        });
  }

  // Handle Min/Maxval cases that have an array result.
  return genFuncDim(funcDim, resultType, builder, loc, stmtCtx, errMsg, array,
                    args[1], mask, rank);
}

/// Process calls to Minloc, Maxloc intrinsic functions
template <typename FN, typename FD>
static fir::ExtendedValue
genExtremumloc(FN func, FD funcDim, mlir::Type resultType,
               Fortran::lower::FirOpBuilder &builder, mlir::Location loc,
               Fortran::lower::StatementContext *stmtCtx,
               llvm::StringRef errMsg,
               llvm::ArrayRef<fir::ExtendedValue> args) {

  assert(args.size() == 5);

  // Handle required array argument
  auto array = builder.createBox(loc, args[0]);
  fir::BoxValue arryTmp = builder.createBox(loc, args[0]);
  auto rank = arryTmp.rank();
  assert(rank >= 1);

  // Handle optional mask argument
  auto mask = isAbsent(args[2])
                  ? builder.create<fir::AbsentOp>(
                        loc, fir::BoxType::get(builder.getI1Type()))
                  : builder.createBox(loc, args[2]);

  // Handle optional kind argument
  auto kind = isAbsent(args[3]) ? builder.createIntegerConstant(
                                      loc, builder.getIndexType(),
                                      builder.getKindMap().defaultIntegerKind())
                                : fir::getBase(args[3]);

  // Handle optional back argument
  auto back = isAbsent(args[4]) ? builder.createBool(loc, false)
                                : fir::getBase(args[4]);

  bool absentDim = isAbsent(args[1]);

  if (!absentDim && rank == 1) {
    // If dim argument is present and the array is rank 1, then the result is
    // a scalar (since the the result is rank-1 or 0).
    // Therefore, we use a scalar result descriptor with Min/MaxlocDim().
    auto dim = fir::getBase(args[1]);
    // Create mutable fir.box to be passed to the runtime for the result.
    auto resultMutableBox =
        Fortran::lower::createTempMutableBox(builder, loc, resultType);
    auto resultIrBox =
        Fortran::lower::getMutableIRBox(builder, loc, resultMutableBox);

    funcDim(builder, loc, resultIrBox, array, dim, mask, kind, back);

    // Handle cleanup of allocatable result descriptor and return
    auto res =
        Fortran::lower::genMutableBoxRead(builder, loc, resultMutableBox);
    return res.match(
        [&](const Fortran::lower::SymbolBox::Intrinsic &box)
            -> fir::ExtendedValue {
          // Add cleanup code
          assert(stmtCtx);
          auto *bldr = &builder;
          auto temp = box.getAddr();
          stmtCtx->attachCleanup(
              [=]() { bldr->create<fir::FreeMemOp>(loc, temp); });
          return builder.create<fir::LoadOp>(loc, resultType, temp);
        },
        [&](const auto &) -> fir::ExtendedValue {
          fir::emitFatalError(loc, errMsg);
        });
  }

  // Note: The Min/Maxloc/val cases below have an array result.

  // Create mutable fir.box to be passed to the runtime for the result.
  auto resultArrayType =
      builder.getVarLenSeqTy(resultType, absentDim ? 1 : rank - 1);
  auto resultMutableBox =
      Fortran::lower::createTempMutableBox(builder, loc, resultArrayType);
  auto resultIrBox =
      Fortran::lower::getMutableIRBox(builder, loc, resultMutableBox);

  if (absentDim) {
    // Handle min/maxloc/val case where there is no dim argument
    // (calls Min/Maxloc()/MinMaxval() runtime routine)
    func(builder, loc, resultIrBox, array, mask, kind, back);
  } else {
    // else handle min/maxloc case with dim argument (calls
    // Min/Max/loc/val/Dim() runtime routine).
    auto dim = fir::getBase(args[1]);
    funcDim(builder, loc, resultIrBox, array, dim, mask, kind, back);
  }

  return Fortran::lower::genMutableBoxRead(builder, loc, resultMutableBox)
      .match(
          [&](const fir::ArrayBoxValue &box) -> fir::ExtendedValue {
            // Add cleanup code
            assert(stmtCtx);
            auto *bldr = &builder;
            auto temp = box.getAddr();
            stmtCtx->attachCleanup(
                [=]() { bldr->create<fir::FreeMemOp>(loc, temp); });
            return box;
          },
          [&](const auto &) -> fir::ExtendedValue {
            fir::emitFatalError(loc, errMsg);
          });
}

// TODO error handling -> return a code or directly emit messages ?
struct IntrinsicLibrary {

  // Constructors.
  explicit IntrinsicLibrary(Fortran::lower::FirOpBuilder &builder,
                            mlir::Location loc,
                            Fortran::lower::StatementContext *stmtCtx = nullptr)
      : builder{builder}, loc{loc}, stmtCtx{stmtCtx} {}
  IntrinsicLibrary() = delete;
  IntrinsicLibrary(const IntrinsicLibrary &) = delete;

  /// Generate FIR for call to Fortran intrinsic \p name with arguments \p arg
  /// and expected result type \p resultType.
  fir::ExtendedValue genIntrinsicCall(llvm::StringRef name,
                                      llvm::Optional<mlir::Type> resultType,
                                      llvm::ArrayRef<fir::ExtendedValue> arg);

  /// Search a runtime function that is associated to the generic intrinsic name
  /// and whose signature matches the intrinsic arguments and result types.
  /// If no such runtime function is found but a runtime function associated
  /// with the Fortran generic exists and has the same number of arguments,
  /// conversions will be inserted before and/or after the call. This is to
  /// mainly to allow 16 bits float support even-though little or no math
  /// runtime is currently available for it.
  mlir::Value genRuntimeCall(llvm::StringRef name, mlir::Type,
                             llvm::ArrayRef<mlir::Value>);

  using RuntimeCallGenerator =
      std::function<mlir::Value(Fortran::lower::FirOpBuilder &, mlir::Location,
                                llvm::ArrayRef<mlir::Value>)>;
  RuntimeCallGenerator
  getRuntimeCallGenerator(llvm::StringRef name,
                          mlir::FunctionType soughtFuncType);

  mlir::Value genAbs(mlir::Type, llvm::ArrayRef<mlir::Value>);

  template <void (*CallRuntime)(Fortran::lower::FirOpBuilder &,
                                mlir::Location loc, mlir::Value, mlir::Value)>
  fir::ExtendedValue genAdjustRtCall(mlir::Type,
                                     llvm::ArrayRef<fir::ExtendedValue>);

  mlir::Value genAimag(mlir::Type, llvm::ArrayRef<mlir::Value>);
  mlir::Value genAint(mlir::Type, llvm::ArrayRef<mlir::Value>);
  fir::ExtendedValue genAll(mlir::Type, llvm::ArrayRef<fir::ExtendedValue>);
  fir::ExtendedValue genAllocated(mlir::Type,
                                  llvm::ArrayRef<fir::ExtendedValue>);
  mlir::Value genAnint(mlir::Type, llvm::ArrayRef<mlir::Value>);
  fir::ExtendedValue genAny(mlir::Type, llvm::ArrayRef<fir::ExtendedValue>);
  fir::ExtendedValue genAssociated(mlir::Type,
                                   llvm::ArrayRef<fir::ExtendedValue>);
  mlir::Value genBtest(mlir::Type, llvm::ArrayRef<mlir::Value>);
  mlir::Value genCeiling(mlir::Type, llvm::ArrayRef<mlir::Value>);
  fir::ExtendedValue genChar(mlir::Type, llvm::ArrayRef<fir::ExtendedValue>);
  template <mlir::CmpIPredicate pred>
  fir::ExtendedValue genCharacterCompare(mlir::Type,
                                         llvm::ArrayRef<fir::ExtendedValue>);
  mlir::Value genConjg(mlir::Type, llvm::ArrayRef<mlir::Value>);
  fir::ExtendedValue genCount(mlir::Type, llvm::ArrayRef<fir::ExtendedValue>);
  void genCpuTime(llvm::ArrayRef<fir::ExtendedValue>);
  fir::ExtendedValue genCshift(mlir::Type, llvm::ArrayRef<fir::ExtendedValue>);
  void genDateAndTime(llvm::ArrayRef<fir::ExtendedValue>);
  mlir::Value genDim(mlir::Type, llvm::ArrayRef<mlir::Value>);
  fir::ExtendedValue genDotProduct(mlir::Type,
                                   llvm::ArrayRef<fir::ExtendedValue>);
  mlir::Value genDprod(mlir::Type, llvm::ArrayRef<mlir::Value>);
  template <Extremum, ExtremumBehavior>
  mlir::Value genExtremum(mlir::Type, llvm::ArrayRef<mlir::Value>);
  mlir::Value genExponent(mlir::Type, llvm::ArrayRef<mlir::Value>);
  mlir::Value genFloor(mlir::Type, llvm::ArrayRef<mlir::Value>);
  mlir::Value genFraction(mlir::Type resultType,
                          mlir::ArrayRef<mlir::Value> args);
  mlir::Value genIand(mlir::Type, llvm::ArrayRef<mlir::Value>);
  mlir::Value genIbclr(mlir::Type, llvm::ArrayRef<mlir::Value>);
  mlir::Value genIbits(mlir::Type, llvm::ArrayRef<mlir::Value>);
  mlir::Value genIbset(mlir::Type, llvm::ArrayRef<mlir::Value>);
  fir::ExtendedValue genIchar(mlir::Type, llvm::ArrayRef<fir::ExtendedValue>);
  mlir::Value genIeor(mlir::Type, llvm::ArrayRef<mlir::Value>);
  fir::ExtendedValue genIndex(mlir::Type, llvm::ArrayRef<fir::ExtendedValue>);
  mlir::Value genIor(mlir::Type, llvm::ArrayRef<mlir::Value>);
  mlir::Value genIshft(mlir::Type, llvm::ArrayRef<mlir::Value>);
  mlir::Value genIshftc(mlir::Type, llvm::ArrayRef<mlir::Value>);
  fir::ExtendedValue genLen(mlir::Type, llvm::ArrayRef<fir::ExtendedValue>);
  fir::ExtendedValue genLenTrim(mlir::Type, llvm::ArrayRef<fir::ExtendedValue>);
  fir::ExtendedValue genMatmul(mlir::Type, llvm::ArrayRef<fir::ExtendedValue>);
  fir::ExtendedValue genMaxloc(mlir::Type, llvm::ArrayRef<fir::ExtendedValue>);
  fir::ExtendedValue genMaxval(mlir::Type, llvm::ArrayRef<fir::ExtendedValue>);
  mlir::Value genMerge(mlir::Type, llvm::ArrayRef<mlir::Value>);
  fir::ExtendedValue genMinloc(mlir::Type, llvm::ArrayRef<fir::ExtendedValue>);
  fir::ExtendedValue genMinval(mlir::Type, llvm::ArrayRef<fir::ExtendedValue>);
  mlir::Value genMod(mlir::Type, llvm::ArrayRef<mlir::Value>);
  mlir::Value genModulo(mlir::Type, llvm::ArrayRef<mlir::Value>);
  void genMvbits(llvm::ArrayRef<fir::ExtendedValue>);
  mlir::Value genNint(mlir::Type, llvm::ArrayRef<mlir::Value>);
  mlir::Value genNot(mlir::Type, llvm::ArrayRef<mlir::Value>);
  fir::ExtendedValue genNull(mlir::Type, llvm::ArrayRef<fir::ExtendedValue>);
  fir::ExtendedValue genPack(mlir::Type, llvm::ArrayRef<fir::ExtendedValue>);
  fir::ExtendedValue genPresent(mlir::Type, llvm::ArrayRef<fir::ExtendedValue>);
  fir::ExtendedValue genProduct(mlir::Type, llvm::ArrayRef<fir::ExtendedValue>);
  void genRandomInit(llvm::ArrayRef<fir::ExtendedValue>);
  void genRandomNumber(llvm::ArrayRef<fir::ExtendedValue>);
  void genRandomSeed(llvm::ArrayRef<fir::ExtendedValue>);
  fir::ExtendedValue genRepeat(mlir::Type, llvm::ArrayRef<fir::ExtendedValue>);
  fir::ExtendedValue genReshape(mlir::Type, llvm::ArrayRef<fir::ExtendedValue>);
  mlir::Value genRRSpacing(mlir::Type resultType,
                           llvm::ArrayRef<mlir::Value> args);
  mlir::Value genScale(mlir::Type, llvm::ArrayRef<mlir::Value>);
  fir::ExtendedValue genScan(mlir::Type, llvm::ArrayRef<fir::ExtendedValue>);
  mlir::Value genSetExponent(mlir::Type resultType,
                             llvm::ArrayRef<mlir::Value> args);
  mlir::Value genSign(mlir::Type, llvm::ArrayRef<mlir::Value>);
  fir::ExtendedValue genSize(mlir::Type, llvm::ArrayRef<fir::ExtendedValue>);
  mlir::Value genSpacing(mlir::Type resultType,
                         llvm::ArrayRef<mlir::Value> args);
  fir::ExtendedValue genSpread(mlir::Type, llvm::ArrayRef<fir::ExtendedValue>);
  fir::ExtendedValue genSum(mlir::Type, llvm::ArrayRef<fir::ExtendedValue>);
  void genSystemClock(llvm::ArrayRef<fir::ExtendedValue>);
  fir::ExtendedValue genTransfer(mlir::Type,
                                 llvm::ArrayRef<fir::ExtendedValue>);
  fir::ExtendedValue genTranspose(mlir::Type,
                                  llvm::ArrayRef<fir::ExtendedValue>);
  fir::ExtendedValue genTrim(mlir::Type, llvm::ArrayRef<fir::ExtendedValue>);
  fir::ExtendedValue genUnpack(mlir::Type, llvm::ArrayRef<fir::ExtendedValue>);
  fir::ExtendedValue genVerify(mlir::Type, llvm::ArrayRef<fir::ExtendedValue>);
  /// Implement all conversion functions like DBLE, the first argument is
  /// the value to convert. There may be an additional KIND arguments that
  /// is ignored because this is already reflected in the result type.
  mlir::Value genConversion(mlir::Type, llvm::ArrayRef<mlir::Value>);

  /// Define the different FIR generators that can be mapped to intrinsic to
  /// generate the related code.
  using ElementalGenerator = decltype(&IntrinsicLibrary::genAbs);
  using ExtendedGenerator = decltype(&IntrinsicLibrary::genLenTrim);
  using SubroutineGenerator = decltype(&IntrinsicLibrary::genDateAndTime);
  using Generator =
      std::variant<ElementalGenerator, ExtendedGenerator, SubroutineGenerator>;

  /// All generators can be outlined. This will build a function named
  /// "fir."+ <generic name> + "." + <result type code> and generate the
  /// intrinsic implementation inside instead of at the intrinsic call sites.
  /// This can be used to keep the FIR more readable. Only one function will
  /// be generated for all the similar calls in a program.
  /// If the Generator is nullptr, the wrapper uses genRuntimeCall.
  template <typename GeneratorType>
  mlir::Value outlineInWrapper(GeneratorType, llvm::StringRef name,
                               mlir::Type resultType,
                               llvm::ArrayRef<mlir::Value> args);
  template <typename GeneratorType>
  fir::ExtendedValue
  outlineInExtendedWrapper(GeneratorType, llvm::StringRef name,
                           llvm::Optional<mlir::Type> resultType,
                           llvm::ArrayRef<fir::ExtendedValue> args);

  template <typename GeneratorType>
  mlir::FuncOp getWrapper(GeneratorType, llvm::StringRef name,
                          mlir::FunctionType, bool loadRefArguments = false);

  /// Generate calls to ElementalGenerator, handling the elemental aspects
  template <typename GeneratorType>
  fir::ExtendedValue
  genElementalCall(GeneratorType, llvm::StringRef name, mlir::Type resultType,
                   llvm::ArrayRef<fir::ExtendedValue> args, bool outline);

  /// Helper to invoke code generator for the intrinsics given arguments.
  mlir::Value invokeGenerator(ElementalGenerator generator,
                              mlir::Type resultType,
                              llvm::ArrayRef<mlir::Value> args);
  mlir::Value invokeGenerator(RuntimeCallGenerator generator,
                              mlir::Type resultType,
                              llvm::ArrayRef<mlir::Value> args);
  mlir::Value invokeGenerator(ExtendedGenerator generator,
                              mlir::Type resultType,
                              llvm::ArrayRef<mlir::Value> args);
  mlir::Value invokeGenerator(SubroutineGenerator generator,
                              llvm::ArrayRef<mlir::Value> args);

  /// Get pointer to unrestricted intrinsic. Generate the related unrestricted
  /// intrinsic if it is not defined yet.
  mlir::SymbolRefAttr
  getUnrestrictedIntrinsicSymbolRefAttr(llvm::StringRef name,
                                        mlir::FunctionType signature);

  /// Add clean-up for \p temp to the current statement context;
  void addCleanUpForTemp(mlir::Location loc, mlir::Value temp);
  /// Helper function for generating code clean-up for result descriptors
  fir::ExtendedValue readAndAddCleanUp(fir::MutableBoxValue resultMutableBox,
                                       mlir::Type resultType,
                                       llvm::StringRef errMsg);

  Fortran::lower::FirOpBuilder &builder;
  mlir::Location loc;
  Fortran::lower::StatementContext *stmtCtx;
};

struct IntrinsicDummyArgument {
  const char *name = nullptr;
  Fortran::lower::LowerIntrinsicArgAs lowerAs =
      Fortran::lower::LowerIntrinsicArgAs::Value;
};
struct Fortran::lower::IntrinsicArgumentLoweringRules {
  /// There is no more than 7 non repeated arguments in Fortran intrinsics.
  IntrinsicDummyArgument args[7];
  constexpr bool hasDefaultRules() const { return args[0].name == nullptr; }
};

/// Structure describing what needs to be done to lower intrinsic "name".
struct IntrinsicHandler {
  const char *name;
  IntrinsicLibrary::Generator generator;
  Fortran::lower::IntrinsicArgumentLoweringRules argLoweringRules = {};
  bool isElemental = true;
  /// Code heavy intrinsic can be outlined to make FIR
  /// more readable.
  bool outline = false;
};

constexpr auto asValue = Fortran::lower::LowerIntrinsicArgAs::Value;
constexpr auto asAddr = Fortran::lower::LowerIntrinsicArgAs::Addr;
constexpr auto asBox = Fortran::lower::LowerIntrinsicArgAs::Box;
constexpr auto asInquired = Fortran::lower::LowerIntrinsicArgAs::Inquired;
using I = IntrinsicLibrary;

/// Table that drives the fir generation depending on the intrinsic.
/// one to one mapping with Fortran arguments. If no mapping is
/// defined here for a generic intrinsic, genRuntimeCall will be called
/// to look for a match in the runtime a emit a call. Note that the argument
/// lowering rules for an intrinsic need to be provided only if at least one
/// argument must not be lowered by value. In which case, the lowering rules
/// should be provided for all the intrinsic arguments for completeness.
static constexpr IntrinsicHandler handlers[]{
    {"abs", &I::genAbs},
    {"achar", &I::genChar},
    {"adjustl",
     &I::genAdjustRtCall<Fortran::lower::genAdjustL>,
     {{{"string", asAddr}}},
     /*isElemental=*/true},
    {"adjustr",
     &I::genAdjustRtCall<Fortran::lower::genAdjustR>,
     {{{"string", asAddr}}},
     /*isElemental=*/true},
    {"aimag", &I::genAimag},
    {"aint", &I::genAint},
    {"all",
     &I::genAll,
     {{{"mask", asAddr}, {"dim", asValue}}},
     /*isElemental=*/false},
    {"allocated",
     &I::genAllocated,
     {{{"array", asInquired}, {"scalar", asInquired}}},
     /*isElemental=*/false},
    {"anint", &I::genAnint},
    {"any",
     &I::genAny,
     {{{"mask", asAddr}, {"dim", asValue}}},
     /*isElemental=*/false},
    {"associated",
     &I::genAssociated,
     {{{"pointer", asInquired}, {"target", asBox}}},
     /*isElemental=*/false},
    {"btest", &I::genBtest},
    {"ceiling", &I::genCeiling},
    {"char", &I::genChar},
    {"conjg", &I::genConjg},
    {"count",
     &I::genCount,
     {{{"mask", asAddr}, {"dim", asValue}, {"kind", asValue}}},
     /*isElemental=*/false},
    {"cpu_time",
     &I::genCpuTime,
     {{{"time", asAddr}}},
     /*isElemental=*/false},
    {"cshift",
     &I::genCshift,
     {{{"array", asAddr}, {"shift", asAddr}, {"dim", asValue}}},
     /*isElemental=*/false},
    {"date_and_time",
     &I::genDateAndTime,
     {{{"date", asAddr},
       {"time", asAddr},
       {"zone", asAddr},
       {"values", asAddr}}},
     /*isElemental=*/false},
    {"dble", &I::genConversion},
    {"dim", &I::genDim},
    {"dot_product",
     &I::genDotProduct,
     {{{"vector_a", asAddr}, {"vector_b", asAddr}}},
     /*isElemental=*/false},
    {"dprod", &I::genDprod},
    {"exponent", &I::genExponent},
    {"floor", &I::genFloor},
    {"fraction", &I::genFraction},
    {"iachar", &I::genIchar},
    {"iand", &I::genIand},
    {"ibclr", &I::genIbclr},
    {"ibits", &I::genIbits},
    {"ibset", &I::genIbset},
    {"ichar", &I::genIchar},
    {"ieor", &I::genIeor},
    {"index",
     &I::genIndex,
     {{{"string", asAddr},
       {"substring", asAddr},
       {"back", asValue},
       {"kind", asValue}}}},
    {"ior", &I::genIor},
    {"ishft", &I::genIshft},
    {"ishftc", &I::genIshftc},
    {"len", &I::genLen},
    {"len_trim", &I::genLenTrim},
    {"lge", &I::genCharacterCompare<mlir::CmpIPredicate::sge>},
    {"lgt", &I::genCharacterCompare<mlir::CmpIPredicate::sgt>},
    {"lle", &I::genCharacterCompare<mlir::CmpIPredicate::sle>},
    {"llt", &I::genCharacterCompare<mlir::CmpIPredicate::slt>},
    {"matmul",
     &I::genMatmul,
     {{{"matrix_a", asAddr}, {"matrix_b", asAddr}}},
     /*isElemental=*/false},
    {"max", &I::genExtremum<Extremum::Max, ExtremumBehavior::MinMaxss>},
    {"maxloc",
     &I::genMaxloc,
     {{{"array", asAddr},
       {"dim", asValue},
       {"mask", asAddr},
       {"kind", asValue},
       {"back", asValue}}},
     /*isElemental=*/false},
    {"maxval",
     &I::genMaxval,
     {{{"array", asAddr}, {"dim", asValue}, {"mask", asAddr}}},
     /*isElemental=*/false},
    {"merge", &I::genMerge},
    {"min", &I::genExtremum<Extremum::Min, ExtremumBehavior::MinMaxss>},
    {"minloc",
     &I::genMinloc,
     {{{"array", asAddr},
       {"dim", asValue},
       {"mask", asAddr},
       {"kind", asValue},
       {"back", asValue}}},
     /*isElemental=*/false},
    {"minval",
     &I::genMinval,
     {{{"array", asAddr}, {"dim", asValue}, {"mask", asAddr}}},
     /*isElemental=*/false},
    {"mod", &I::genMod},
    {"modulo", &I::genModulo},
    {"mvbits",
     &I::genMvbits,
     {{{"from", asValue},
       {"frompos", asValue},
       {"len", asValue},
       {"to", asAddr},
       {"topos", asValue}}}},
    {"nint", &I::genNint},
    {"not", &I::genNot},
    {"null", &I::genNull, {{{"mold", asInquired}}}, /*isElemental=*/false},
    {"pack",
     &I::genPack,
     {{{"array", asAddr}, {"mask", asAddr}, {"vector", asAddr}}},
     /*isElemental=*/false},
    {"present",
     &I::genPresent,
     {{{"a", asInquired}}},
     /*isElemental=*/false},
    {"product",
     &I::genProduct,
     {{{"array", asAddr}, {"dim", asValue}, {"mask", asAddr}}},
     /*isElemental=*/false},
    {"random_init",
     &I::genRandomInit,
     {{{"repeatable", asValue}, {"image_distinct", asValue}}},
     /*isElemental=*/false},
    {"random_number",
     &I::genRandomNumber,
     {{{"harvest", asBox}}},
     /*isElemental=*/false},
    {"random_seed",
     &I::genRandomSeed,
     {{{"size", asBox}, {"put", asBox}, {"get", asBox}}},
     /*isElemental=*/false},
    {"repeat",
     &I::genRepeat,
     {{{"string", asAddr}, {"ncopies", asValue}}},
     /*isElemental=*/false},
    {"reshape",
     &I::genReshape,
     {{{"source", asAddr},
       {"shape", asAddr},
       {"pad", asAddr},
       {"order", asAddr}}},
     /*isElemental=*/false},
    {"rrspacing", &I::genRRSpacing},
    {"scale",
     &I::genScale,
     {{{"x", asValue}, {"i", asValue}}},
     /*isElemental=*/true},
    {"scan",
     &I::genScan,
     {{{"string", asAddr},
       {"set", asAddr},
       {"back", asValue},
       {"kind", asValue}}},
     /*isElemental=*/true},
    {"set_exponent", &I::genSetExponent},
    {"sign", &I::genSign},
    {"size",
     &I::genSize,
     {{{"array", asAddr}, {"dim", asValue}, {"kind", asValue}}},
     /*isElemental=*/false},
    {"spacing", &I::genSpacing},
    {"spread",
     &I::genSpread,
     {{{"source", asAddr}, {"dim", asValue}, {"ncopies", asValue}}},
     /*isElemental=*/false},
    {"sum",
     &I::genSum,
     {{{"array", asAddr}, {"dim", asValue}, {"mask", asAddr}}},
     /*isElemental=*/false},
    {"system_clock",
     &I::genSystemClock,
     {{{"count", asAddr}, {"count_rate", asAddr}, {"count_max", asAddr}}},
     /*isElemental=*/false},
    {"transfer",
     &I::genTransfer,
     {{{"source", asAddr}, {"mold", asAddr}, {"size", asValue}}},
     /*isElemental=*/false},
    {"transpose",
     &I::genTranspose,
     {{{"matrix", asAddr}}},
     /*isElemental=*/false},
    {"trim", &I::genTrim, {{{"string", asAddr}}}, /*isElemental=*/false},
    {"unpack",
     &I::genUnpack,
     {{{"vector", asAddr}, {"mask", asAddr}, {"field", asAddr}}},
     /*isElemental=*/false},
    {"verify",
     &I::genVerify,
     {{{"string", asAddr},
       {"set", asAddr},
       {"back", asValue},
       {"kind", asValue}}},
     /*isElemental=*/true},
};

static const IntrinsicHandler *findIntrinsicHandler(llvm::StringRef name) {
  auto compare = [](const IntrinsicHandler &handler, llvm::StringRef name) {
    return name.compare(handler.name) > 0;
  };
  auto result =
      std::lower_bound(std::begin(handlers), std::end(handlers), name, compare);
  return result != std::end(handlers) && result->name == name ? result
                                                              : nullptr;
}

/// To make fir output more readable for debug, one can outline all intrinsic
/// implementation in wrappers (overrides the IntrinsicHandler::outline flag).
static llvm::cl::opt<bool> outlineAllIntrinsics(
    "outline-intrinsics",
    llvm::cl::desc(
        "Lower all intrinsic procedure implementation in their own functions"),
    llvm::cl::init(false));

//===----------------------------------------------------------------------===//
// Math runtime description and matching utility
//===----------------------------------------------------------------------===//

/// Command line option to modify math runtime version used to implement
/// intrinsics.
enum MathRuntimeVersion {
  fastVersion,
  relaxedVersion,
  preciseVersion,
  llvmOnly
};
llvm::cl::opt<MathRuntimeVersion> mathRuntimeVersion(
    "math-runtime", llvm::cl::desc("Select math runtime version:"),
    llvm::cl::values(
        clEnumValN(fastVersion, "fast", "use pgmath fast runtime"),
        clEnumValN(relaxedVersion, "relaxed", "use pgmath relaxed runtime"),
        clEnumValN(preciseVersion, "precise", "use pgmath precise runtime"),
        clEnumValN(llvmOnly, "llvm",
                   "only use LLVM intrinsics (may be incomplete)")),
    llvm::cl::init(fastVersion));

struct RuntimeFunction {
  // llvm::StringRef comparison operator are not constexpr, so use string_view.
  using Key = std::string_view;
  // Needed for implicit compare with keys.
  constexpr operator Key() const { return key; }
  Key key; // intrinsic name
  llvm::StringRef symbol;
  Fortran::lower::FuncTypeBuilderFunc typeGenerator;
};

#define RUNTIME_STATIC_DESCRIPTION(name, func)                                 \
  {#name, #func,                                                               \
   Fortran::lower::RuntimeTableKey<decltype(func)>::getTypeModel()},
static constexpr RuntimeFunction pgmathFast[] = {
#define PGMATH_FAST
#define PGMATH_USE_ALL_TYPES(name, func) RUNTIME_STATIC_DESCRIPTION(name, func)
#include "../runtime/pgmath.h.inc"
};
static constexpr RuntimeFunction pgmathRelaxed[] = {
#define PGMATH_RELAXED
#define PGMATH_USE_ALL_TYPES(name, func) RUNTIME_STATIC_DESCRIPTION(name, func)
#include "../runtime/pgmath.h.inc"
};
static constexpr RuntimeFunction pgmathPrecise[] = {
#define PGMATH_PRECISE
#define PGMATH_USE_ALL_TYPES(name, func) RUNTIME_STATIC_DESCRIPTION(name, func)
#include "../runtime/pgmath.h.inc"
};

static mlir::FunctionType genF32F32FuncType(mlir::MLIRContext *context) {
  auto t = mlir::FloatType::getF32(context);
  return mlir::FunctionType::get(context, {t}, {t});
}

static mlir::FunctionType genF64F64FuncType(mlir::MLIRContext *context) {
  auto t = mlir::FloatType::getF64(context);
  return mlir::FunctionType::get(context, {t}, {t});
}

static mlir::FunctionType genF32F32F32FuncType(mlir::MLIRContext *context) {
  auto t = mlir::FloatType::getF32(context);
  return mlir::FunctionType::get(context, {t, t}, {t});
}

static mlir::FunctionType genF64F64F64FuncType(mlir::MLIRContext *context) {
  auto t = mlir::FloatType::getF64(context);
  return mlir::FunctionType::get(context, {t, t}, {t});
}

template <int Bits>
static mlir::FunctionType genIntF64FuncType(mlir::MLIRContext *context) {
  auto t = mlir::FloatType::getF64(context);
  auto r = mlir::IntegerType::get(context, Bits);
  return mlir::FunctionType::get(context, {t}, {r});
}

template <int Bits>
static mlir::FunctionType genIntF32FuncType(mlir::MLIRContext *context) {
  auto t = mlir::FloatType::getF32(context);
  auto r = mlir::IntegerType::get(context, Bits);
  return mlir::FunctionType::get(context, {t}, {r});
}

// TODO : Fill-up this table with more intrinsic.
// Note: These are also defined as operations in LLVM dialect. See if this
// can be use and has advantages.
static constexpr RuntimeFunction llvmIntrinsics[] = {
    {"abs", "llvm.fabs.f32", genF32F32FuncType},
    {"abs", "llvm.fabs.f64", genF64F64FuncType},
    {"aint", "llvm.trunc.f32", genF32F32FuncType},
    {"aint", "llvm.trunc.f64", genF64F64FuncType},
    {"anint", "llvm.round.f32", genF32F32FuncType},
    {"anint", "llvm.round.f64", genF64F64FuncType},
    {"atan", "atanf", genF32F32FuncType},
    {"atan", "atan", genF64F64FuncType},
    // ceil is used for CEILING but is different, it returns a real.
    {"ceil", "llvm.ceil.f32", genF32F32FuncType},
    {"ceil", "llvm.ceil.f64", genF64F64FuncType},
    {"cos", "llvm.cos.f32", genF32F32FuncType},
    {"cos", "llvm.cos.f64", genF64F64FuncType},
    {"cosh", "coshf", genF32F32FuncType},
    {"cosh", "cosh", genF64F64FuncType},
    {"exp", "llvm.exp.f32", genF32F32FuncType},
    {"exp", "llvm.exp.f64", genF64F64FuncType},
    // llvm.floor is used for FLOOR, but returns real.
    {"floor", "llvm.floor.f32", genF32F32FuncType},
    {"floor", "llvm.floor.f64", genF64F64FuncType},
    {"log", "llvm.log.f32", genF32F32FuncType},
    {"log", "llvm.log.f64", genF64F64FuncType},
    {"log10", "llvm.log10.f32", genF32F32FuncType},
    {"log10", "llvm.log10.f64", genF64F64FuncType},
    {"nint", "llvm.lround.i64.f64", genIntF64FuncType<64>},
    {"nint", "llvm.lround.i64.f32", genIntF32FuncType<64>},
    {"nint", "llvm.lround.i32.f64", genIntF64FuncType<32>},
    {"nint", "llvm.lround.i32.f32", genIntF32FuncType<32>},
    {"pow", "llvm.pow.f32", genF32F32F32FuncType},
    {"pow", "llvm.pow.f64", genF64F64F64FuncType},
    {"sin", "llvm.sin.f32", genF32F32FuncType},
    {"sin", "llvm.sin.f64", genF64F64FuncType},
    {"sinh", "sinhf", genF32F32FuncType},
    {"sinh", "sinh", genF64F64FuncType},
    {"sqrt", "llvm.sqrt.f32", genF32F32FuncType},
    {"sqrt", "llvm.sqrt.f64", genF64F64FuncType},
};

// This helper class computes a "distance" between two function types.
// The distance measures how many narrowing conversions of actual arguments
// and result of "from" must be made in order to use "to" instead of "from".
// For instance, the distance between ACOS(REAL(10)) and ACOS(REAL(8)) is
// greater than the one between ACOS(REAL(10)) and ACOS(REAL(16)). This means
// if no implementation of ACOS(REAL(10)) is available, it is better to use
// ACOS(REAL(16)) with casts rather than ACOS(REAL(8)).
// Note that this is not a symmetric distance and the order of "from" and "to"
// arguments matters, d(foo, bar) may not be the same as d(bar, foo) because it
// may be safe to replace foo by bar, but not the opposite.
class FunctionDistance {
public:
  FunctionDistance() : infinite{true} {}

  FunctionDistance(mlir::FunctionType from, mlir::FunctionType to) {
    auto nInputs = from.getNumInputs();
    auto nResults = from.getNumResults();
    if (nResults != to.getNumResults() || nInputs != to.getNumInputs()) {
      infinite = true;
    } else {
      for (decltype(nInputs) i{0}; i < nInputs && !infinite; ++i)
        addArgumentDistance(from.getInput(i), to.getInput(i));
      for (decltype(nResults) i{0}; i < nResults && !infinite; ++i)
        addResultDistance(to.getResult(i), from.getResult(i));
    }
  }

  /// Beware both d1.isSmallerThan(d2) *and* d2.isSmallerThan(d1) may be
  /// false if both d1 and d2 are infinite. This implies that
  ///  d1.isSmallerThan(d2) is not equivalent to !d2.isSmallerThan(d1)
  bool isSmallerThan(const FunctionDistance &d) const {
    return !infinite &&
           (d.infinite || std::lexicographical_compare(
                              conversions.begin(), conversions.end(),
                              d.conversions.begin(), d.conversions.end()));
  }

  bool isLosingPrecision() const {
    return conversions[narrowingArg] != 0 || conversions[extendingResult] != 0;
  }

  bool isInfinite() const { return infinite; }

private:
  enum class Conversion { Forbidden, None, Narrow, Extend };

  void addArgumentDistance(mlir::Type from, mlir::Type to) {
    switch (conversionBetweenTypes(from, to)) {
    case Conversion::Forbidden:
      infinite = true;
      break;
    case Conversion::None:
      break;
    case Conversion::Narrow:
      conversions[narrowingArg]++;
      break;
    case Conversion::Extend:
      conversions[nonNarrowingArg]++;
      break;
    }
  }

  void addResultDistance(mlir::Type from, mlir::Type to) {
    switch (conversionBetweenTypes(from, to)) {
    case Conversion::Forbidden:
      infinite = true;
      break;
    case Conversion::None:
      break;
    case Conversion::Narrow:
      conversions[nonExtendingResult]++;
      break;
    case Conversion::Extend:
      conversions[extendingResult]++;
      break;
    }
  }

  // Floating point can be mlir::FloatType or fir::real
  static unsigned getFloatingPointWidth(mlir::Type t) {
    if (auto f{t.dyn_cast<mlir::FloatType>()})
      return f.getWidth();
    // FIXME: Get width another way for fir.real/complex
    // - use fir/KindMapping.h and llvm::Type
    // - or use evaluate/type.h
    if (auto r{t.dyn_cast<fir::RealType>()})
      return r.getFKind() * 4;
    if (auto cplx{t.dyn_cast<fir::ComplexType>()})
      return cplx.getFKind() * 4;
    llvm_unreachable("not a floating-point type");
  }

  static Conversion conversionBetweenTypes(mlir::Type from, mlir::Type to) {
    if (from == to) {
      return Conversion::None;
    }
    if (auto fromIntTy{from.dyn_cast<mlir::IntegerType>()}) {
      if (auto toIntTy{to.dyn_cast<mlir::IntegerType>()}) {
        return fromIntTy.getWidth() > toIntTy.getWidth() ? Conversion::Narrow
                                                         : Conversion::Extend;
      }
    }
    if (fir::isa_real(from) && fir::isa_real(to)) {
      return getFloatingPointWidth(from) > getFloatingPointWidth(to)
                 ? Conversion::Narrow
                 : Conversion::Extend;
    }
    if (auto fromCplxTy{from.dyn_cast<fir::ComplexType>()}) {
      if (auto toCplxTy{to.dyn_cast<fir::ComplexType>()}) {
        return getFloatingPointWidth(fromCplxTy) >
                       getFloatingPointWidth(toCplxTy)
                   ? Conversion::Narrow
                   : Conversion::Extend;
      }
    }
    // Notes:
    // - No conversion between character types, specialization of runtime
    // functions should be made instead.
    // - It is not clear there is a use case for automatic conversions
    // around Logical and it may damage hidden information in the physical
    // storage so do not do it.
    return Conversion::Forbidden;
  }

  // Below are indexes to access data in conversions.
  // The order in data does matter for lexicographical_compare
  enum {
    narrowingArg = 0,   // usually bad
    extendingResult,    // usually bad
    nonExtendingResult, // usually ok
    nonNarrowingArg,    // usually ok
    dataSize
  };

  std::array<int, dataSize> conversions{/* zero init*/};
  bool infinite{false}; // When forbidden conversion or wrong argument number
};

/// Build mlir::FuncOp from runtime symbol description and add
/// fir.runtime attribute.
static mlir::FuncOp getFuncOp(mlir::Location loc,
                              Fortran::lower::FirOpBuilder &builder,
                              const RuntimeFunction &runtime) {
  auto function = builder.addNamedFunction(
      loc, runtime.symbol, runtime.typeGenerator(builder.getContext()));
  function->setAttr("fir.runtime", builder.getUnitAttr());
  return function;
}

/// Select runtime function that has the smallest distance to the intrinsic
/// function type and that will not imply narrowing arguments or extending the
/// result.
/// If nothing is found, the mlir::FuncOp will contain a nullptr.
mlir::FuncOp searchFunctionInLibrary(
    mlir::Location loc, Fortran::lower::FirOpBuilder &builder,
    const Fortran::common::StaticMultimapView<RuntimeFunction> &lib,
    llvm::StringRef name, mlir::FunctionType funcType,
    const RuntimeFunction **bestNearMatch,
    FunctionDistance &bestMatchDistance) {
  auto range = lib.equal_range(name);
  for (auto iter{range.first}; iter != range.second && iter; ++iter) {
    const auto &impl = *iter;
    auto implType = impl.typeGenerator(builder.getContext());
    if (funcType == implType) {
      return getFuncOp(loc, builder, impl); // exact match
    } else {
      FunctionDistance distance(funcType, implType);
      if (distance.isSmallerThan(bestMatchDistance)) {
        *bestNearMatch = &impl;
        bestMatchDistance = std::move(distance);
      }
    }
  }
  return {};
}

/// Search runtime for the best runtime function given an intrinsic name
/// and interface. The interface may not be a perfect match in which case
/// the caller is responsible to insert argument and return value conversions.
/// If nothing is found, the mlir::FuncOp will contain a nullptr.
static mlir::FuncOp getRuntimeFunction(mlir::Location loc,
                                       Fortran::lower::FirOpBuilder &builder,
                                       llvm::StringRef name,
                                       mlir::FunctionType funcType) {
  const RuntimeFunction *bestNearMatch = nullptr;
  FunctionDistance bestMatchDistance{};
  mlir::FuncOp match;
  using RtMap = Fortran::common::StaticMultimapView<RuntimeFunction>;
  static constexpr RtMap pgmathF(pgmathFast);
  static_assert(pgmathF.Verify() && "map must be sorted");
  static constexpr RtMap pgmathR(pgmathRelaxed);
  static_assert(pgmathR.Verify() && "map must be sorted");
  static constexpr RtMap pgmathP(pgmathPrecise);
  static_assert(pgmathP.Verify() && "map must be sorted");
  if (mathRuntimeVersion == fastVersion) {
    match = searchFunctionInLibrary(loc, builder, pgmathF, name, funcType,
                                    &bestNearMatch, bestMatchDistance);
  } else if (mathRuntimeVersion == relaxedVersion) {
    match = searchFunctionInLibrary(loc, builder, pgmathR, name, funcType,
                                    &bestNearMatch, bestMatchDistance);
  } else if (mathRuntimeVersion == preciseVersion) {
    match = searchFunctionInLibrary(loc, builder, pgmathP, name, funcType,
                                    &bestNearMatch, bestMatchDistance);
  } else {
    assert(mathRuntimeVersion == llvmOnly && "unknown math runtime");
  }
  if (match)
    return match;

  // Go through llvm intrinsics if not exact match in libpgmath or if
  // mathRuntimeVersion == llvmOnly
  static constexpr RtMap llvmIntr(llvmIntrinsics);
  static_assert(llvmIntr.Verify() && "map must be sorted");
  if (auto exactMatch =
          searchFunctionInLibrary(loc, builder, llvmIntr, name, funcType,
                                  &bestNearMatch, bestMatchDistance))
    return exactMatch;

  if (bestNearMatch != nullptr) {
    assert(!bestMatchDistance.isLosingPrecision() &&
           "runtime selection loses precision");
    return getFuncOp(loc, builder, *bestNearMatch);
  }
  return {};
}

/// Helpers to get function type from arguments and result type.
static mlir::FunctionType
getFunctionType(llvm::Optional<mlir::Type> resultType,
                llvm::ArrayRef<mlir::Value> arguments,
                Fortran::lower::FirOpBuilder &builder) {
  llvm::SmallVector<mlir::Type> argTypes;
  for (auto &arg : arguments)
    argTypes.push_back(arg.getType());
  llvm::SmallVector<mlir::Type> resTypes;
  if (resultType)
    resTypes.push_back(*resultType);
  return mlir::FunctionType::get(builder.getModule().getContext(), argTypes,
                                 resTypes);
}

/// fir::ExtendedValue to mlir::Value translation layer

fir::ExtendedValue toExtendedValue(mlir::Value val,
                                   Fortran::lower::FirOpBuilder &builder,
                                   mlir::Location loc) {
  assert(val && "optional unhandled here");
  auto type = val.getType();
  auto base = val;
  auto indexType = builder.getIndexType();
  llvm::SmallVector<mlir::Value> extents;

  Fortran::lower::CharacterExprHelper charHelper{builder, loc};
  // FIXME: we may want to allow non character scalar here.
  if (charHelper.isCharacterScalar(type))
    return charHelper.toExtendedValue(val);

  if (auto refType = type.dyn_cast<fir::ReferenceType>())
    type = refType.getEleTy();

  if (auto arrayType = type.dyn_cast<fir::SequenceType>()) {
    type = arrayType.getEleTy();
    for (auto extent : arrayType.getShape()) {
      if (extent == fir::SequenceType::getUnknownExtent())
        break;
      extents.emplace_back(
          builder.createIntegerConstant(loc, indexType, extent));
    }
    // Last extent might be missing in case of assumed-size. If more extents
    // could not be deduced from type, that's an error (a fir.box should
    // have been used in the interface).
    if (extents.size() + 1 < arrayType.getShape().size())
      mlir::emitError(loc, "cannot retrieve array extents from type");
  } else if (type.isa<fir::BoxType>() || type.isa<fir::RecordType>()) {
    mlir::emitError(loc, "descriptor or derived type not yet handled");
  }

  if (!extents.empty())
    return fir::ArrayBoxValue{base, extents};
  return base;
}

mlir::Value toValue(const fir::ExtendedValue &val,
                    Fortran::lower::FirOpBuilder &builder, mlir::Location loc) {
  if (auto charBox = val.getCharBox()) {
    auto buffer = charBox->getBuffer();
    if (buffer.getType().isa<fir::BoxCharType>())
      return buffer;
    return Fortran::lower::CharacterExprHelper{builder, loc}.createEmboxChar(
        buffer, charBox->getLen());
  }

  // FIXME: need to access other ExtendedValue variants and handle them
  // properly.
  return fir::getBase(val);
}

//===----------------------------------------------------------------------===//
// IntrinsicLibrary
//===----------------------------------------------------------------------===//

/// Emit a TODO error message for as yet unimplemented intrinsics.
static void crashOnMissingIntrinsic(mlir::Location loc, llvm::StringRef name) {
  mlir::emitError(loc,
                  "TODO: missing intrinsic lowering: " + llvm::Twine(name));
  exit(1);
}

template <typename GeneratorType>
fir::ExtendedValue IntrinsicLibrary::genElementalCall(
    GeneratorType generator, llvm::StringRef name, mlir::Type resultType,
    llvm::ArrayRef<fir::ExtendedValue> args, bool outline) {
  llvm::SmallVector<mlir::Value> scalarArgs;
  for (const auto &arg : args)
    if (arg.getUnboxed() || arg.getCharBox())
      scalarArgs.emplace_back(fir::getBase(arg));
    else
      fir::emitFatalError(loc, "nonscalar intrinsic argument");
  if (outline)
    return outlineInWrapper(generator, name, resultType, scalarArgs);
  return invokeGenerator(generator, resultType, scalarArgs);
}

template <>
fir::ExtendedValue
IntrinsicLibrary::genElementalCall<IntrinsicLibrary::ExtendedGenerator>(
    ExtendedGenerator generator, llvm::StringRef name, mlir::Type resultType,
    llvm::ArrayRef<fir::ExtendedValue> args, bool outline) {
  for (const auto &arg : args)
    if (!arg.getUnboxed() && !arg.getCharBox())
      fir::emitFatalError(loc, "nonscalar intrinsic argument");
  if (outline)
    return outlineInExtendedWrapper(generator, name, resultType, args);
  return std::invoke(generator, *this, resultType, args);
}

template <>
fir::ExtendedValue
IntrinsicLibrary::genElementalCall<IntrinsicLibrary::SubroutineGenerator>(
    SubroutineGenerator generator, llvm::StringRef name, mlir::Type resultType,
    llvm::ArrayRef<fir::ExtendedValue> args, bool outline) {
  for (const auto &arg : args)
    if (!arg.getUnboxed() && !arg.getCharBox())
      // fir::emitFatalError(loc, "nonscalar intrinsic argument");
      crashOnMissingIntrinsic(loc, name);
  if (outline)
    return outlineInExtendedWrapper(generator, name, resultType, args);
  std::invoke(generator, *this, args);
  return mlir::Value();
}

static fir::ExtendedValue
invokeHandler(IntrinsicLibrary::ElementalGenerator generator,
              const IntrinsicHandler &handler,
              llvm::Optional<mlir::Type> resultType,
              llvm::ArrayRef<fir::ExtendedValue> args, bool outline,
              IntrinsicLibrary &lib) {
  assert(resultType && "expect elemental intrinsic to be functions");
  return lib.genElementalCall(generator, handler.name, *resultType, args,
                              outline);
}

static fir::ExtendedValue
invokeHandler(IntrinsicLibrary::ExtendedGenerator generator,
              const IntrinsicHandler &handler,
              llvm::Optional<mlir::Type> resultType,
              llvm::ArrayRef<fir::ExtendedValue> args, bool outline,
              IntrinsicLibrary &lib) {
  assert(resultType && "expect intrinsic function");
  if (handler.isElemental)
    return lib.genElementalCall(generator, handler.name, *resultType, args,
                                outline);
  if (outline)
    return lib.outlineInExtendedWrapper(generator, handler.name, *resultType,
                                        args);
  return std::invoke(generator, lib, *resultType, args);
}
static fir::ExtendedValue
invokeHandler(IntrinsicLibrary::SubroutineGenerator generator,
              const IntrinsicHandler &handler,
              llvm::Optional<mlir::Type> resultType,
              llvm::ArrayRef<fir::ExtendedValue> args, bool outline,
              IntrinsicLibrary &lib) {
  if (handler.isElemental)
    return lib.genElementalCall(generator, handler.name, mlir::Type{}, args,
                                outline);
  if (outline)
    return lib.outlineInExtendedWrapper(generator, handler.name, resultType,
                                        args);
  std::invoke(generator, lib, args);
  return mlir::Value{};
}

fir::ExtendedValue
IntrinsicLibrary::genIntrinsicCall(llvm::StringRef name,
                                   llvm::Optional<mlir::Type> resultType,
                                   llvm::ArrayRef<fir::ExtendedValue> args) {
  if (const auto &handler = findIntrinsicHandler(name)) {
    bool outline = handler->outline || outlineAllIntrinsics;
    return std::visit(
        [&](auto &generator) -> fir::ExtendedValue {
          return invokeHandler(generator, *handler, resultType, args, outline,
                               *this);
        },
        handler->generator);
  }

  if (!resultType)
    // Subroutine should have a handler, they are likely missing for now.
    crashOnMissingIntrinsic(loc, name);

  // Try the runtime if no special handler was defined for the
  // intrinsic being called. Maths runtime only has numerical elemental.
  // No optional arguments are expected at this point, the code will
  // crash if it gets absent optional.

  // FIXME: using toValue to get the type won't work with array arguments.
  llvm::SmallVector<mlir::Value> mlirArgs;
  for (const auto &extendedVal : args) {
    auto val = toValue(extendedVal, builder, loc);
    if (!val)
      // If an absent optional gets there, most likely its handler has just
      // not yet been defined.
      crashOnMissingIntrinsic(loc, name);
    mlirArgs.emplace_back(val);
  }
  mlir::FunctionType soughtFuncType =
      getFunctionType(*resultType, mlirArgs, builder);

  auto runtimeCallGenerator = getRuntimeCallGenerator(name, soughtFuncType);
  return genElementalCall(runtimeCallGenerator, name, *resultType, args,
                          /* outline */ true);
}

mlir::Value
IntrinsicLibrary::invokeGenerator(ElementalGenerator generator,
                                  mlir::Type resultType,
                                  llvm::ArrayRef<mlir::Value> args) {
  return std::invoke(generator, *this, resultType, args);
}

mlir::Value
IntrinsicLibrary::invokeGenerator(RuntimeCallGenerator generator,
                                  mlir::Type resultType,
                                  llvm::ArrayRef<mlir::Value> args) {
  return generator(builder, loc, args);
}

mlir::Value
IntrinsicLibrary::invokeGenerator(ExtendedGenerator generator,
                                  mlir::Type resultType,
                                  llvm::ArrayRef<mlir::Value> args) {
  llvm::SmallVector<fir::ExtendedValue> extendedArgs;
  for (auto arg : args)
    extendedArgs.emplace_back(toExtendedValue(arg, builder, loc));
  auto extendedResult = std::invoke(generator, *this, resultType, extendedArgs);
  return toValue(extendedResult, builder, loc);
}

mlir::Value
IntrinsicLibrary::invokeGenerator(SubroutineGenerator generator,
                                  llvm::ArrayRef<mlir::Value> args) {
  llvm::SmallVector<fir::ExtendedValue> extendedArgs;
  for (auto arg : args)
    extendedArgs.emplace_back(toExtendedValue(arg, builder, loc));
  std::invoke(generator, *this, extendedArgs);
  return mlir::Value{};
}

template <typename GeneratorType>
mlir::FuncOp IntrinsicLibrary::getWrapper(GeneratorType generator,
                                          llvm::StringRef name,
                                          mlir::FunctionType funcType,
                                          bool loadRefArguments) {
  std::string wrapperName = fir::mangleIntrinsicProcedure(name, funcType);
  auto function = builder.getNamedFunction(wrapperName);
  if (!function) {
    // First time this wrapper is needed, build it.
    function = builder.createFunction(loc, wrapperName, funcType);
    function->setAttr("fir.intrinsic", builder.getUnitAttr());
    function->setAttr("linkName", builder.createInternalLinkage());
    function.addEntryBlock();

    // Create local context to emit code into the newly created function
    // This new function is not linked to a source file location, only
    // its calls will be.
    auto localBuilder = std::make_unique<Fortran::lower::FirOpBuilder>(
        function, builder.getKindMap());
    localBuilder->setInsertionPointToStart(&function.front());
    // Location of code inside wrapper of the wrapper is independent from
    // the location of the intrinsic call.
    auto localLoc = localBuilder->getUnknownLoc();
    llvm::SmallVector<mlir::Value> localArguments;
    for (mlir::BlockArgument bArg : function.front().getArguments()) {
      auto refType = bArg.getType().dyn_cast<fir::ReferenceType>();
      if (loadRefArguments && refType) {
        auto loaded = localBuilder->create<fir::LoadOp>(localLoc, bArg);
        localArguments.push_back(loaded);
      } else {
        localArguments.push_back(bArg);
      }
    }

    IntrinsicLibrary localLib{*localBuilder, localLoc};

    if constexpr (std::is_same_v<GeneratorType, SubroutineGenerator>) {
      localLib.invokeGenerator(generator, localArguments);
      localBuilder->create<mlir::ReturnOp>(localLoc);
    } else {
      assert(funcType.getNumResults() == 1 &&
             "expect one result for intrinsic function wrapper type");
      auto resultType = funcType.getResult(0);
      auto result =
          localLib.invokeGenerator(generator, resultType, localArguments);
      localBuilder->create<mlir::ReturnOp>(localLoc, result);
    }
  } else {
    // Wrapper was already built, ensure it has the sought type
    assert(function.getType() == funcType &&
           "conflict between intrinsic wrapper types");
  }
  return function;
}

/// Helpers to detect absent optional (not yet supported in outlining).
bool static hasAbsentOptional(llvm::ArrayRef<mlir::Value> args) {
  for (const auto &arg : args)
    if (!arg)
      return true;
  return false;
}
bool static hasAbsentOptional(llvm::ArrayRef<fir::ExtendedValue> args) {
  for (const auto &arg : args)
    if (!fir::getBase(arg))
      return true;
  return false;
}

template <typename GeneratorType>
mlir::Value
IntrinsicLibrary::outlineInWrapper(GeneratorType generator,
                                   llvm::StringRef name, mlir::Type resultType,
                                   llvm::ArrayRef<mlir::Value> args) {
  if (hasAbsentOptional(args)) {
    // TODO: absent optional in outlining is an issue: we cannot just ignore
    // them. Needs a better interface here. The issue is that we cannot easily
    // tell that a value is optional or not here if it is presents. And if it is
    // absent, we cannot tell what it type should be.
    mlir::emitError(loc, "todo: cannot outline call to intrinsic " +
                             llvm::Twine(name) +
                             " with absent optional argument");
    exit(1);
  }

  auto funcType = getFunctionType(resultType, args, builder);
  auto wrapper = getWrapper(generator, name, funcType);
  return builder.create<fir::CallOp>(loc, wrapper, args).getResult(0);
}

template <typename GeneratorType>
fir::ExtendedValue IntrinsicLibrary::outlineInExtendedWrapper(
    GeneratorType generator, llvm::StringRef name,
    llvm::Optional<mlir::Type> resultType,
    llvm::ArrayRef<fir::ExtendedValue> args) {
  if (hasAbsentOptional(args)) {
    // TODO
    mlir::emitError(loc, "todo: cannot outline call to intrinsic " +
                             llvm::Twine(name) +
                             " with absent optional argument");
    exit(1);
  }
  llvm::SmallVector<mlir::Value> mlirArgs;
  for (const auto &extendedVal : args)
    mlirArgs.emplace_back(toValue(extendedVal, builder, loc));
  auto funcType = getFunctionType(resultType, mlirArgs, builder);
  auto wrapper = getWrapper(generator, name, funcType);
  auto call = builder.create<fir::CallOp>(loc, wrapper, mlirArgs);
  if (resultType)
    return toExtendedValue(call.getResult(0), builder, loc);
  // Subroutine calls
  return mlir::Value{};
}

IntrinsicLibrary::RuntimeCallGenerator
IntrinsicLibrary::getRuntimeCallGenerator(llvm::StringRef name,
                                          mlir::FunctionType soughtFuncType) {
  auto funcOp = getRuntimeFunction(loc, builder, name, soughtFuncType);
  if (!funcOp) {
    mlir::emitError(loc,
                    "TODO: missing intrinsic lowering: " + llvm::Twine(name));
    llvm::errs() << "requested type was: " << soughtFuncType << "\n";
    exit(1);
  }

  mlir::FunctionType actualFuncType = funcOp.getType();
  assert(actualFuncType.getNumResults() == soughtFuncType.getNumResults() &&
         actualFuncType.getNumInputs() == soughtFuncType.getNumInputs() &&
         actualFuncType.getNumResults() == 1 && "Bad intrinsic match");

  return [funcOp, actualFuncType, soughtFuncType](
             Fortran::lower::FirOpBuilder &builder, mlir::Location loc,
             llvm::ArrayRef<mlir::Value> args) {
    llvm::SmallVector<mlir::Value> convertedArguments;
    for (auto [fst, snd] : llvm::zip(actualFuncType.getInputs(), args))
      convertedArguments.push_back(builder.createConvert(loc, fst, snd));
    auto call = builder.create<fir::CallOp>(loc, funcOp, convertedArguments);
    mlir::Type soughtType = soughtFuncType.getResult(0);
    return builder.createConvert(loc, soughtType, call.getResult(0));
  };
}

mlir::SymbolRefAttr IntrinsicLibrary::getUnrestrictedIntrinsicSymbolRefAttr(
    llvm::StringRef name, mlir::FunctionType signature) {
  // Unrestricted intrinsics signature follows implicit rules: argument
  // are passed by references. But the runtime versions expect values.
  // So instead of duplicating the runtime, just have the wrappers loading
  // this before calling the code generators.
  bool loadRefArguments = true;
  mlir::FuncOp funcOp;
  if (const auto &handler = findIntrinsicHandler(name))
    funcOp = std::visit(
        [&](auto generator) {
          return getWrapper(generator, name, signature, loadRefArguments);
        },
        handler->generator);

  if (!funcOp) {
    llvm::SmallVector<mlir::Type> argTypes;
    for (auto type : signature.getInputs()) {
      if (auto refType = type.dyn_cast<fir::ReferenceType>())
        argTypes.push_back(refType.getEleTy());
      else
        argTypes.push_back(type);
    }
    auto soughtFuncType =
        builder.getFunctionType(argTypes, signature.getResults());
    auto rtCallGenerator = getRuntimeCallGenerator(name, soughtFuncType);
    funcOp = getWrapper(rtCallGenerator, name, signature, loadRefArguments);
  }

  return builder.getSymbolRefAttr(funcOp.getName());
}

void IntrinsicLibrary::addCleanUpForTemp(mlir::Location loc, mlir::Value temp) {
  assert(stmtCtx);
  auto *bldr = &builder;
  stmtCtx->attachCleanup([=]() { bldr->create<fir::FreeMemOp>(loc, temp); });
}

fir::ExtendedValue
IntrinsicLibrary::readAndAddCleanUp(fir::MutableBoxValue resultMutableBox,
                                    mlir::Type resultType,
                                    llvm::StringRef errMsg) {
  auto res = Fortran::lower::genMutableBoxRead(builder, loc, resultMutableBox);
  return res.match(
      [&](const fir::ArrayBoxValue &box) -> fir::ExtendedValue {
        // Add cleanup code
        addCleanUpForTemp(loc, box.getAddr());
        return box;
      },
      [&](const fir::BoxValue &box) -> fir::ExtendedValue {
        // Add cleanup code
        auto addr =
            builder.create<fir::BoxAddrOp>(loc, box.getMemTy(), box.getAddr());
        addCleanUpForTemp(loc, addr);
        return box;
      },
      [&](const fir::CharArrayBoxValue &box) -> fir::ExtendedValue {
        // Add cleanup code
        addCleanUpForTemp(loc, box.getAddr());
        return box;
      },
      [&](const Fortran::lower::SymbolBox::Intrinsic &box)
          -> fir::ExtendedValue {
        // Add cleanup code
        auto temp = box.getAddr();
        addCleanUpForTemp(loc, temp);
        return builder.create<fir::LoadOp>(loc, resultType, temp);
      },
      [&](const fir::CharBoxValue &box) -> fir::ExtendedValue {
        // Add cleanup code
        addCleanUpForTemp(loc, box.getAddr());
        return box;
      },
      [&](const auto &) -> fir::ExtendedValue {
        fir::emitFatalError(loc, errMsg);
      });
}

//===----------------------------------------------------------------------===//
// Code generators for the intrinsic
//===----------------------------------------------------------------------===//

mlir::Value IntrinsicLibrary::genRuntimeCall(llvm::StringRef name,
                                             mlir::Type resultType,
                                             llvm::ArrayRef<mlir::Value> args) {
  mlir::FunctionType soughtFuncType =
      getFunctionType(resultType, args, builder);
  return getRuntimeCallGenerator(name, soughtFuncType)(builder, loc, args);
}

mlir::Value IntrinsicLibrary::genConversion(mlir::Type resultType,
                                            llvm::ArrayRef<mlir::Value> args) {
  // There can be an optional kind in second argument.
  assert(args.size() >= 1);
  return builder.convertWithSemantics(loc, resultType, args[0]);
}

// ABS
mlir::Value IntrinsicLibrary::genAbs(mlir::Type resultType,
                                     llvm::ArrayRef<mlir::Value> args) {
  assert(args.size() == 1);
  auto arg = args[0];
  auto type = arg.getType();
  if (fir::isa_real(type)) {
    // Runtime call to fp abs. An alternative would be to use mlir AbsFOp
    // but it does not support all fir floating point types.
    return genRuntimeCall("abs", resultType, args);
  }
  if (auto intType = type.dyn_cast<mlir::IntegerType>()) {
    // At the time of this implementation there is no abs op in mlir.
    // So, implement abs here without branching.
    auto shift =
        builder.createIntegerConstant(loc, intType, intType.getWidth() - 1);
    auto mask = builder.create<mlir::SignedShiftRightOp>(loc, arg, shift);
    auto xored = builder.create<mlir::XOrOp>(loc, arg, mask);
    return builder.create<mlir::SubIOp>(loc, xored, mask);
  }
  if (fir::isa_complex(type)) {
    // Use HYPOT to fulfill the no underflow/overflow requirement.
    auto parts =
        Fortran::lower::ComplexExprHelper{builder, loc}.extractParts(arg);
    llvm::SmallVector<mlir::Value> args = {parts.first, parts.second};
    return genRuntimeCall("hypot", resultType, args);
  }
  llvm_unreachable("unexpected type in ABS argument");
}

// ADJUSTL & ADJUSTR
template <void (*CallRuntime)(Fortran::lower::FirOpBuilder &,
                              mlir::Location loc, mlir::Value, mlir::Value)>
fir::ExtendedValue
IntrinsicLibrary::genAdjustRtCall(mlir::Type resultType,
                                  llvm::ArrayRef<fir::ExtendedValue> args) {
  assert(args.size() == 1);
  auto string = builder.createBox(loc, args[0]);
  // Create a mutable fir.box to be passed to the runtime for the result.
  auto resultMutableBox =
      Fortran::lower::createTempMutableBox(builder, loc, resultType);
  auto resultIrBox =
      Fortran::lower::getMutableIRBox(builder, loc, resultMutableBox);

  // Call the runtime -- the runtime will allocate the result.
  CallRuntime(builder, loc, resultIrBox, string);

  // Read result from mutable fir.box and add it to the list of temps to be
  // finalized by the StatementContext.
  auto res = Fortran::lower::genMutableBoxRead(builder, loc, resultMutableBox);
  return res.match(
      [&](const fir::CharBoxValue &box) -> fir::ExtendedValue {
        addCleanUpForTemp(loc, fir::getBase(box));
        return box;
      },
      [&](const auto &) -> fir::ExtendedValue {
        fir::emitFatalError(loc, "result of ADJUSTL is not a scalar character");
      });
}

// AIMAG
mlir::Value IntrinsicLibrary::genAimag(mlir::Type resultType,
                                       llvm::ArrayRef<mlir::Value> args) {
  assert(args.size() == 1);
  return Fortran::lower::ComplexExprHelper{builder, loc}.extractComplexPart(
      args[0], true /* isImagPart */);
}

// ALL
fir::ExtendedValue
IntrinsicLibrary::genAll(mlir::Type resultType,
                         llvm::ArrayRef<fir::ExtendedValue> args) {

  assert(args.size() == 2);
  // Handle required mask argument
  auto mask = builder.createBox(loc, args[0]);

  fir::BoxValue maskArry = builder.createBox(loc, args[0]);
  int rank = maskArry.rank();
  assert(rank >= 1);

  // Handle optional dim argument
  bool absentDim = isAbsent(args[1]);
  auto dim = absentDim
                 ? builder.createIntegerConstant(loc, builder.getIndexType(), 1)
                 : fir::getBase(args[1]);

  if (rank == 1 || absentDim)
    return builder.createConvert(
        loc, resultType, Fortran::lower::genAll(builder, loc, mask, dim));

  // else use the result descriptor AllDim() intrinsic

  // Create mutable fir.box to be passed to the runtime for the result.

  auto resultArrayType = builder.getVarLenSeqTy(resultType, rank - 1);
  auto resultMutableBox =
      Fortran::lower::createTempMutableBox(builder, loc, resultArrayType);
  auto resultIrBox =
      Fortran::lower::getMutableIRBox(builder, loc, resultMutableBox);

  // Call runtime. The runtime is allocating the result.
  Fortran::lower::genAllDescriptor(builder, loc, resultIrBox, mask, dim);
  return Fortran::lower::genMutableBoxRead(builder, loc, resultMutableBox)
      .match(
          [&](const fir::ArrayBoxValue &box) -> fir::ExtendedValue {
            addCleanUpForTemp(loc, box.getAddr());
            return box;
          },
          [&](const auto &) -> fir::ExtendedValue {
            fir::emitFatalError(loc, "Invalid result for ALL");
          });
}

// ALLOCATED
fir::ExtendedValue
IntrinsicLibrary::genAllocated(mlir::Type resultType,
                               llvm::ArrayRef<fir::ExtendedValue> args) {
  assert(args.size() == 1);
  return args[0].match(
      [&](const fir::MutableBoxValue &x) -> fir::ExtendedValue {
        return Fortran::lower::genIsAllocatedOrAssociatedTest(builder, loc, x);
      },
      [&](const auto &) -> fir::ExtendedValue {
        fir::emitFatalError(loc,
                            "allocated arg not lowered to MutableBoxValue");
      });
}

// ANINT
mlir::Value IntrinsicLibrary::genAnint(mlir::Type resultType,
                                       llvm::ArrayRef<mlir::Value> args) {
  assert(args.size() >= 1 && args.size() <= 2);
  // Skip optional kind argument to search the runtime; it is already reflected
  // in result type.
  return genRuntimeCall("anint", resultType, {args[0]});
}

// ANY
fir::ExtendedValue
IntrinsicLibrary::genAny(mlir::Type resultType,
                         llvm::ArrayRef<fir::ExtendedValue> args) {

  assert(args.size() == 2);
  // Handle required mask argument
  auto mask = builder.createBox(loc, args[0]);

  fir::BoxValue maskArry = builder.createBox(loc, args[0]);
  int rank = maskArry.rank();
  assert(rank >= 1);

  // Handle optional dim argument
  bool absentDim = isAbsent(args[1]);
  auto dim = absentDim
                 ? builder.createIntegerConstant(loc, builder.getIndexType(), 1)
                 : fir::getBase(args[1]);

  if (rank == 1 || absentDim)
    return builder.createConvert(
        loc, resultType, Fortran::lower::genAny(builder, loc, mask, dim));

  // else use the result descriptor AnyDim() intrinsic

  // Create mutable fir.box to be passed to the runtime for the result.

  auto resultArrayType = builder.getVarLenSeqTy(resultType, rank - 1);
  auto resultMutableBox =
      Fortran::lower::createTempMutableBox(builder, loc, resultArrayType);
  auto resultIrBox =
      Fortran::lower::getMutableIRBox(builder, loc, resultMutableBox);

  // Call runtime. The runtime is allocating the result.
  Fortran::lower::genAnyDescriptor(builder, loc, resultIrBox, mask, dim);
  return Fortran::lower::genMutableBoxRead(builder, loc, resultMutableBox)
      .match(
          [&](const fir::ArrayBoxValue &box) -> fir::ExtendedValue {
            addCleanUpForTemp(loc, box.getAddr());
            return box;
          },
          [&](const auto &) -> fir::ExtendedValue {
            fir::emitFatalError(loc, "Invalid result for ANY");
          });
}

// ASSOCIATED
fir::ExtendedValue
IntrinsicLibrary::genAssociated(mlir::Type resultType,
                                llvm::ArrayRef<fir::ExtendedValue> args) {
  assert(args.size() == 2);
  auto *pointer =
      args[0].match([&](const fir::MutableBoxValue &x) { return &x; },
                    [&](const auto &) -> const fir::MutableBoxValue * {
                      fir::emitFatalError(loc, "pointer not a MutableBoxValue");
                    });
  if (isAbsent(args[1]))
    return Fortran::lower::genIsAllocatedOrAssociatedTest(builder, loc,
                                                          *pointer);
  auto pointerBoxRef = Fortran::lower::getMutableIRBox(builder, loc, *pointer);
  auto pointerBox = builder.create<fir::LoadOp>(loc, pointerBoxRef);
  return Fortran::lower::genAssociated(builder, loc, pointerBox,
                                       *args[1].getUnboxed());
}

// AINT
mlir::Value IntrinsicLibrary::genAint(mlir::Type resultType,
                                      llvm::ArrayRef<mlir::Value> args) {
  assert(args.size() >= 1 && args.size() <= 2);
  // Skip optional kind argument to search the runtime; it is already reflected
  // in result type.
  return genRuntimeCall("aint", resultType, {args[0]});
}

// BTEST
mlir::Value IntrinsicLibrary::genBtest(mlir::Type resultType,
                                       llvm::ArrayRef<mlir::Value> args) {
  // A conformant BTEST(I,POS) call satisfies:
  //     POS >= 0
  //     POS < BIT_SIZE(I)
  // Return:  (I >> POS) & 1
  assert(args.size() == 2);
  auto argType = args[0].getType();
  auto pos = builder.createConvert(loc, argType, args[1]);
  auto shift = builder.create<mlir::UnsignedShiftRightOp>(loc, args[0], pos);
  auto one = builder.createIntegerConstant(loc, argType, 1);
  auto res = builder.create<mlir::AndOp>(loc, shift, one);
  return builder.createConvert(loc, resultType, res);
}

// CEILING
mlir::Value IntrinsicLibrary::genCeiling(mlir::Type resultType,
                                         llvm::ArrayRef<mlir::Value> args) {
  // Optional KIND argument.
  assert(args.size() >= 1);
  auto arg = args[0];
  // Use ceil that is not an actual Fortran intrinsic but that is
  // an llvm intrinsic that does the same, but return a floating
  // point.
  auto ceil = genRuntimeCall("ceil", arg.getType(), {arg});
  return builder.createConvert(loc, resultType, ceil);
}

fir::ExtendedValue
IntrinsicLibrary::genChar(mlir::Type type,
                          llvm::ArrayRef<fir::ExtendedValue> args) {
  // Optional KIND argument.
  assert(args.size() >= 1);
  auto *arg = args[0].getUnboxed();
  // expect argument to be a scalar integer
  if (!arg)
    mlir::emitError(loc, "CHAR intrinsic argument not unboxed");
  Fortran::lower::CharacterExprHelper helper{builder, loc};
  auto kind = helper.getCharacterType(type).getFKind();
  auto cast = helper.createSingletonFromCode(*arg, kind);
  auto len =
      builder.createIntegerConstant(loc, builder.getCharacterLengthType(), 1);
  return fir::CharBoxValue{cast, len};
}

// CONJG
mlir::Value IntrinsicLibrary::genConjg(mlir::Type resultType,
                                       llvm::ArrayRef<mlir::Value> args) {
  assert(args.size() == 1);
  if (resultType != args[0].getType())
    llvm_unreachable("argument type mismatch");

  mlir::Value cplx = args[0];
  auto imag =
      Fortran::lower::ComplexExprHelper{builder, loc}.extractComplexPart(
          cplx, /*isImagPart=*/true);
  auto negImag = builder.create<mlir::NegFOp>(loc, imag);
  return Fortran::lower::ComplexExprHelper{builder, loc}.insertComplexPart(
      cplx, negImag, /*isImagPart=*/true);
}

// COUNT
fir::ExtendedValue
IntrinsicLibrary::genCount(mlir::Type resultType,
                           llvm::ArrayRef<fir::ExtendedValue> args) {
  assert(args.size() == 3);

  // Handle mask argument
  fir::BoxValue mask = builder.createBox(loc, args[0]);
  auto maskRank = mask.rank();

  assert(maskRank > 0);

  // Handle optional dim argument
  bool absentDim = isAbsent(args[1]);
  auto dim = absentDim
                 ? builder.createIntegerConstant(loc, builder.getIndexType(), 0)
                 : fir::getBase(args[1]);

  if (absentDim || maskRank == 1) {
    // Result is scalar if no dim argument or mask is rank 1.
    // So, call specialized Count runtime routine.
    return builder.createConvert(
        loc, resultType,
        Fortran::lower::genCount(builder, loc, fir::getBase(mask), dim));
  }

  // Call general CountDim runtime routine.

  // Handle optional kind argument
  bool absentKind = isAbsent(args[2]);
  auto kind = absentKind ? builder.createIntegerConstant(
                               loc, builder.getIndexType(),
                               builder.getKindMap().defaultIntegerKind())
                         : fir::getBase(args[2]);

  // Create mutable fir.box to be passed to the runtime for the result.
  auto type = builder.getVarLenSeqTy(resultType, maskRank - 1);
  auto resultMutableBox =
      Fortran::lower::createTempMutableBox(builder, loc, type);

  auto resultIrBox =
      Fortran::lower::getMutableIRBox(builder, loc, resultMutableBox);

  Fortran::lower::genCountDim(builder, loc, resultIrBox, fir::getBase(mask),
                              dim, kind);

  // Handle cleanup of allocatable result descriptor and return
  auto res = Fortran::lower::genMutableBoxRead(builder, loc, resultMutableBox);
  return res.match(
      [&](const fir::ArrayBoxValue &box) -> fir::ExtendedValue {
        // Add cleanup code
        addCleanUpForTemp(loc, box.getAddr());
        return box;
      },
      [&](const auto &) -> fir::ExtendedValue {
        fir::emitFatalError(loc, "unexpected result for COUNT");
      });
}

// CPU_TIME
void IntrinsicLibrary::genCpuTime(llvm::ArrayRef<fir::ExtendedValue> args) {
  assert(args.size() == 1);
  auto arg = args[0].getUnboxed();
  assert(arg && "nonscalar cpu_time argument");
  auto res1 = Fortran::lower::genCpuTime(builder, loc);
  auto res2 =
      builder.createConvert(loc, fir::dyn_cast_ptrEleTy(arg->getType()), res1);
  builder.create<fir::StoreOp>(loc, res2, *arg);
}

// CSHIFT
fir::ExtendedValue
IntrinsicLibrary::genCshift(mlir::Type resultType,
                            llvm::ArrayRef<fir::ExtendedValue> args) {
  assert(args.size() == 3);

  // Handle required ARRAY argument
  fir::BoxValue arrayBox = builder.createBox(loc, args[0]);
  auto array = fir::getBase(arrayBox);
  auto arrayRank = arrayBox.rank();

  // Create mutable fir.box to be passed to the runtime for the result.
  auto resultArrayType = builder.getVarLenSeqTy(resultType, arrayRank);
  auto resultMutableBox =
      Fortran::lower::createTempMutableBox(builder, loc, resultArrayType);
  auto resultIrBox =
      Fortran::lower::getMutableIRBox(builder, loc, resultMutableBox);

  if (arrayRank == 1) {
    // Vector case
    // Handle required SHIFT argument as a scalar
    auto shift = fir::getBase(args[1]);

    Fortran::lower::genCshiftVector(builder, loc, resultIrBox, array, shift);
  } else {
    // Non-vector case
    // Handle required SHIFT argument as an array
    auto shift = builder.createBox(loc, args[1]);

    // Handle optional DIM argument
    auto dim =
        isAbsent(args[2])
            ? builder.createIntegerConstant(loc, builder.getIndexType(), 1)
            : fir::getBase(args[2]);
    Fortran::lower::genCshift(builder, loc, resultIrBox, array, shift, dim);
  }
  return readAndAddCleanUp(resultMutableBox, resultType,
                           "unexpected result for CSHIFT");
}

// DATE_AND_TIME
void IntrinsicLibrary::genDateAndTime(llvm::ArrayRef<fir::ExtendedValue> args) {
  assert(args.size() == 4 && "date_and_time has 4 args");
  llvm::SmallVector<llvm::Optional<fir::CharBoxValue>> charArgs(3);
  for (auto i = 0; i < 3; ++i)
    if (auto *charBox = args[i].getCharBox())
      charArgs[i] = *charBox;
  // TODO: build descriptor for VALUES (also update runtime)
  if (fir::getBase(args[3]))
    mlir::emitError(loc, "TODO: lowering of DATE_AND_TIME VALUES argument not "
                         "yet implemented\n");

  Fortran::lower::genDateAndTime(builder, loc, charArgs[0], charArgs[1],
                                 charArgs[2]);
}

// DIM
mlir::Value IntrinsicLibrary::genDim(mlir::Type resultType,
                                     llvm::ArrayRef<mlir::Value> args) {
  assert(args.size() == 2);
  if (resultType.isa<mlir::IntegerType>()) {
    auto zero = builder.createIntegerConstant(loc, resultType, 0);
    auto diff = builder.create<mlir::SubIOp>(loc, args[0], args[1]);
    auto cmp =
        builder.create<mlir::CmpIOp>(loc, mlir::CmpIPredicate::sgt, diff, zero);
    return builder.create<mlir::SelectOp>(loc, cmp, diff, zero);
  }
  assert(fir::isa_real(resultType) && "Only expects real and integer in DIM");
  auto zero = builder.createRealZeroConstant(loc, resultType);
  auto diff = builder.create<mlir::SubFOp>(loc, args[0], args[1]);
  auto cmp =
      builder.create<mlir::CmpFOp>(loc, mlir::CmpFPredicate::OGT, diff, zero);
  return builder.create<mlir::SelectOp>(loc, cmp, diff, zero);
}

// DOT_PRODUCT
fir::ExtendedValue
IntrinsicLibrary::genDotProduct(mlir::Type resultType,
                                llvm::ArrayRef<fir::ExtendedValue> args) {
  return genDotProd(Fortran::lower::genDotProduct, resultType, builder, loc,
                    stmtCtx, args);
}

// DPROD
mlir::Value IntrinsicLibrary::genDprod(mlir::Type resultType,
                                       llvm::ArrayRef<mlir::Value> args) {
  assert(args.size() == 2);
  assert(fir::isa_real(resultType) &&
         "Result must be double precision in DPROD");
  auto a = builder.createConvert(loc, resultType, args[0]);
  auto b = builder.createConvert(loc, resultType, args[1]);
  return builder.create<mlir::MulFOp>(loc, a, b);
}

// EXPONENT
mlir::Value IntrinsicLibrary::genExponent(mlir::Type resultType,
                                          llvm::ArrayRef<mlir::Value> args) {
  assert(args.size() == 1);

  return builder.createConvert(
      loc, resultType,
      Fortran::lower::genExponent(builder, loc, resultType,
                                  fir::getBase(args[0])));
}

// FLOOR
mlir::Value IntrinsicLibrary::genFloor(mlir::Type resultType,
                                       llvm::ArrayRef<mlir::Value> args) {
  // Optional KIND argument.
  assert(args.size() >= 1);
  auto arg = args[0];
  // Use LLVM floor that returns real.
  auto floor = genRuntimeCall("floor", arg.getType(), {arg});
  return builder.createConvert(loc, resultType, floor);
}
<<<<<<< HEAD

// FRACTION
mlir::Value IntrinsicLibrary::genFraction(mlir::Type resultType,
                                          llvm::ArrayRef<mlir::Value> args) {
  assert(args.size() == 1);

  return builder.createConvert(
      loc, resultType,
      Fortran::lower::genFraction(builder, loc, fir::getBase(args[0])));
}

=======
>>>>>>> 717a4b7d
// IAND
mlir::Value IntrinsicLibrary::genIand(mlir::Type resultType,
                                      llvm::ArrayRef<mlir::Value> args) {
  assert(args.size() == 2);
  return builder.create<mlir::AndOp>(loc, args[0], args[1]);
}

// IBCLR
mlir::Value IntrinsicLibrary::genIbclr(mlir::Type resultType,
                                       llvm::ArrayRef<mlir::Value> args) {
  // A conformant IBCLR(I,POS) call satisfies:
  //     POS >= 0
  //     POS < BIT_SIZE(I)
  // Return:  I & (!(1 << POS))
  assert(args.size() == 2);
  auto pos = builder.createConvert(loc, resultType, args[1]);
  auto one = builder.createIntegerConstant(loc, resultType, 1);
  auto ones = builder.createIntegerConstant(loc, resultType, -1);
  auto mask = builder.create<mlir::ShiftLeftOp>(loc, one, pos);
  auto res = builder.create<mlir::XOrOp>(loc, ones, mask);
  return builder.create<mlir::AndOp>(loc, args[0], res);
}

// IBITS
mlir::Value IntrinsicLibrary::genIbits(mlir::Type resultType,
                                       llvm::ArrayRef<mlir::Value> args) {
  // A conformant IBITS(I,POS,LEN) call satisfies:
  //     POS >= 0
  //     LEN >= 0
  //     POS + LEN <= BIT_SIZE(I)
  // Return:  LEN == 0 ? 0 : (I >> POS) & (-1 >> (BIT_SIZE(I) - LEN))
  // For a conformant call, implementing (I >> POS) with a signed or an
  // unsigned shift produces the same result.  For a nonconformant call,
  // the two choices may produce different results.
  assert(args.size() == 3);
  auto pos = builder.createConvert(loc, resultType, args[1]);
  auto len = builder.createConvert(loc, resultType, args[2]);
  auto bitSize = builder.createIntegerConstant(
      loc, resultType, resultType.cast<mlir::IntegerType>().getWidth());
  auto shiftCount = builder.create<mlir::SubIOp>(loc, bitSize, len);
  auto zero = builder.createIntegerConstant(loc, resultType, 0);
  auto ones = builder.createIntegerConstant(loc, resultType, -1);
  auto mask = builder.create<mlir::UnsignedShiftRightOp>(loc, ones, shiftCount);
  auto res1 = builder.create<mlir::SignedShiftRightOp>(loc, args[0], pos);
  auto res2 = builder.create<mlir::AndOp>(loc, res1, mask);
  auto lenIsZero =
      builder.create<mlir::CmpIOp>(loc, mlir::CmpIPredicate::eq, len, zero);
  return builder.create<mlir::SelectOp>(loc, lenIsZero, zero, res2);
}

// IBSET
mlir::Value IntrinsicLibrary::genIbset(mlir::Type resultType,
                                       llvm::ArrayRef<mlir::Value> args) {
  // A conformant IBSET(I,POS) call satisfies:
  //     POS >= 0
  //     POS < BIT_SIZE(I)
  // Return:  I | (1 << POS)
  assert(args.size() == 2);
  auto pos = builder.createConvert(loc, resultType, args[1]);
  auto one = builder.createIntegerConstant(loc, resultType, 1);
  auto mask = builder.create<mlir::ShiftLeftOp>(loc, one, pos);
  return builder.create<mlir::OrOp>(loc, args[0], mask);
}

// ICHAR
fir::ExtendedValue
IntrinsicLibrary::genIchar(mlir::Type resultType,
                           llvm::ArrayRef<fir::ExtendedValue> args) {
  // There can be an optional kind in second argument.
  assert(args.size() == 2);
  auto charBox = args[0].getCharBox();
  if (!charBox)
    llvm::report_fatal_error("expected character scalar");

  Fortran::lower::CharacterExprHelper helper{builder, loc};
  auto buffer = charBox->getBuffer();
  auto bufferTy = buffer.getType();
  mlir::Value charVal;
  if (auto charTy = bufferTy.dyn_cast<fir::CharacterType>()) {
    assert(charTy.singleton());
    charVal = buffer;
  } else {
    // Character is in memory, cast to fir.ref<char> and load.
    auto ty = fir::dyn_cast_ptrEleTy(bufferTy);
    if (!ty)
      llvm::report_fatal_error("expected memory type");
    // The length of in the character type may be unknown. Casting
    // to a singleton ref is required before loading.
    auto eleType = helper.getCharacterType(ty);
    auto charType =
        fir::CharacterType::get(builder.getContext(), eleType.getFKind(), 1);
    auto toTy = builder.getRefType(charType);
    auto cast = builder.createConvert(loc, toTy, buffer);
    charVal = builder.create<fir::LoadOp>(loc, cast);
  }
  LLVM_DEBUG(llvm::dbgs() << "ichar(" << charVal << ")\n");
  auto code = helper.extractCodeFromSingleton(charVal);
  return builder.createConvert(loc, resultType, code);
}

// IEOR
mlir::Value IntrinsicLibrary::genIeor(mlir::Type resultType,
                                      llvm::ArrayRef<mlir::Value> args) {
  assert(args.size() == 2);
  return builder.create<mlir::XOrOp>(loc, args[0], args[1]);
}

// INDEX
fir::ExtendedValue
IntrinsicLibrary::genIndex(mlir::Type resultType,
                           llvm::ArrayRef<fir::ExtendedValue> args) {
  assert(args.size() >= 2 && args.size() <= 4);

  auto stringBase = fir::getBase(args[0]);
  auto kind =
      Fortran::lower::CharacterExprHelper{builder, loc}.getCharacterKind(
          stringBase.getType());
  auto stringLen = fir::getLen(args[0]);
  auto substringBase = fir::getBase(args[1]);
  auto substringLen = fir::getLen(args[1]);
  mlir::Value back =
      isAbsent(args, 2)
          ? builder.createIntegerConstant(loc, builder.getI1Type(), 0)
          : fir::getBase(args[2]);
  if (isAbsent(args, 3))
    return builder.createConvert(
        loc, resultType,
        Fortran::lower::genIndex(builder, loc, kind, stringBase, stringLen,
                                 substringBase, substringLen, back));

  // Call the descriptor-based Index implementation
  auto string = builder.createBox(loc, args[0]);
  auto substring = builder.createBox(loc, args[1]);
  auto makeRefThenEmbox = [&](mlir::Value b) {
    auto logTy = fir::LogicalType::get(
        builder.getContext(), builder.getKindMap().defaultLogicalKind());
    auto temp = builder.createTemporary(loc, logTy);
    auto castb = builder.createConvert(loc, logTy, b);
    builder.create<fir::StoreOp>(loc, castb, temp);
    return builder.createBox(loc, temp);
  };
  auto backOpt = isAbsent(args, 2)
                     ? builder.create<fir::AbsentOp>(
                           loc, fir::BoxType::get(builder.getI1Type()))
                     : makeRefThenEmbox(fir::getBase(args[2]));
  auto kindVal = isAbsent(args, 3)
                     ? builder.createIntegerConstant(
                           loc, builder.getIndexType(),
                           builder.getKindMap().defaultIntegerKind())
                     : fir::getBase(args[3]);
  // Create mutable fir.box to be passed to the runtime for the result.
  auto mutBox = Fortran::lower::createTempMutableBox(builder, loc, resultType);
  auto resBox = Fortran::lower::getMutableIRBox(builder, loc, mutBox);
  // Call runtime. The runtime is allocating the result.
  Fortran::lower::genIndexDescriptor(builder, loc, resBox, string, substring,
                                     backOpt, kindVal);
  // Read back the result from the mutable box.
  return Fortran::lower::genMutableBoxRead(builder, loc, mutBox)
      .match(
          [&](const fir::AbstractBox &box) -> fir::ExtendedValue {
            addCleanUpForTemp(loc, box.getAddr());
            auto ldVal = builder.create<fir::LoadOp>(loc, box.getAddr());
            return builder.createConvert(loc, resultType, ldVal);
          },
          [&](const auto &) -> fir::ExtendedValue {
            fir::emitFatalError(loc, "result of INDEX is not a scalar integer");
          });
}

// IOR
mlir::Value IntrinsicLibrary::genIor(mlir::Type resultType,
                                     llvm::ArrayRef<mlir::Value> args) {
  assert(args.size() == 2);
  return builder.create<mlir::OrOp>(loc, args[0], args[1]);
}

// ISHFT
mlir::Value IntrinsicLibrary::genIshft(mlir::Type resultType,
                                       llvm::ArrayRef<mlir::Value> args) {
  // A conformant ISHFT(I,SHIFT) call satisfies:
  //     abs(SHIFT) <= BIT_SIZE(I)
  // Return:  abs(SHIFT) >= BIT_SIZE(I)
  //              ? 0
  //              : SHIFT < 0
  //                    ? I >> abs(SHIFT)
  //                    : I << abs(SHIFT)
  assert(args.size() == 2);
  auto bitSize = builder.createIntegerConstant(
      loc, resultType, resultType.cast<mlir::IntegerType>().getWidth());
  auto zero = builder.createIntegerConstant(loc, resultType, 0);
  auto shift = builder.createConvert(loc, resultType, args[1]);
  auto absShift = genAbs(resultType, {shift});
  auto left = builder.create<mlir::ShiftLeftOp>(loc, args[0], absShift);
  auto right =
      builder.create<mlir::UnsignedShiftRightOp>(loc, args[0], absShift);
  auto shiftIsLarge = builder.create<mlir::CmpIOp>(
      loc, mlir::CmpIPredicate::sge, absShift, bitSize);
  auto shiftIsNegative =
      builder.create<mlir::CmpIOp>(loc, mlir::CmpIPredicate::slt, shift, zero);
  auto sel = builder.create<mlir::SelectOp>(loc, shiftIsNegative, right, left);
  return builder.create<mlir::SelectOp>(loc, shiftIsLarge, zero, sel);
}

// ISHFTC
mlir::Value IntrinsicLibrary::genIshftc(mlir::Type resultType,
                                        llvm::ArrayRef<mlir::Value> args) {
  // A conformant ISHFTC(I,SHIFT,SIZE) call satisfies:
  //     SIZE > 0
  //     SIZE <= BIT_SIZE(I)
  //     abs(SHIFT) <= SIZE
  // if SHIFT > 0
  //     leftSize = abs(SHIFT)
  //     rightSize = SIZE - abs(SHIFT)
  // else [if SHIFT < 0]
  //     leftSize = SIZE - abs(SHIFT)
  //     rightSize = abs(SHIFT)
  // unchanged = SIZE == BIT_SIZE(I) ? 0 : (I >> SIZE) << SIZE
  // leftMaskShift = BIT_SIZE(I) - leftSize
  // rightMaskShift = BIT_SIZE(I) - rightSize
  // left = (I >> rightSize) & (-1 >> leftMaskShift)
  // right = (I & (-1 >> rightMaskShift)) << leftSize
  // Return:  SHIFT == 0 || SIZE == abs(SHIFT) ? I : (unchanged | left | right)
  assert(args.size() == 3);
  auto bitSize = builder.createIntegerConstant(
      loc, resultType, resultType.cast<mlir::IntegerType>().getWidth());
  auto I = args[0];
  auto shift = builder.createConvert(loc, resultType, args[1]);
  auto size =
      args[2] ? builder.createConvert(loc, resultType, args[2]) : bitSize;
  auto zero = builder.createIntegerConstant(loc, resultType, 0);
  auto ones = builder.createIntegerConstant(loc, resultType, -1);
  auto absShift = genAbs(resultType, {shift});
  auto elseSize = builder.create<mlir::SubIOp>(loc, size, absShift);
  auto shiftIsZero =
      builder.create<mlir::CmpIOp>(loc, mlir::CmpIPredicate::eq, shift, zero);
  auto shiftEqualsSize = builder.create<mlir::CmpIOp>(
      loc, mlir::CmpIPredicate::eq, absShift, size);
  auto shiftIsNop =
      builder.create<mlir::OrOp>(loc, shiftIsZero, shiftEqualsSize);
  auto shiftIsPositive =
      builder.create<mlir::CmpIOp>(loc, mlir::CmpIPredicate::sgt, shift, zero);
  auto leftSize =
      builder.create<mlir::SelectOp>(loc, shiftIsPositive, absShift, elseSize);
  auto rightSize =
      builder.create<mlir::SelectOp>(loc, shiftIsPositive, elseSize, absShift);
  auto hasUnchanged =
      builder.create<mlir::CmpIOp>(loc, mlir::CmpIPredicate::ne, size, bitSize);
  auto unchangedTmp1 = builder.create<mlir::UnsignedShiftRightOp>(loc, I, size);
  auto unchangedTmp2 =
      builder.create<mlir::ShiftLeftOp>(loc, unchangedTmp1, size);
  auto unchanged =
      builder.create<mlir::SelectOp>(loc, hasUnchanged, unchangedTmp2, zero);
  auto leftMaskShift = builder.create<mlir::SubIOp>(loc, bitSize, leftSize);
  auto leftMask =
      builder.create<mlir::UnsignedShiftRightOp>(loc, ones, leftMaskShift);
  auto leftTmp = builder.create<mlir::UnsignedShiftRightOp>(loc, I, rightSize);
  auto left = builder.create<mlir::AndOp>(loc, leftTmp, leftMask);
  auto rightMaskShift = builder.create<mlir::SubIOp>(loc, bitSize, rightSize);
  auto rightMask =
      builder.create<mlir::UnsignedShiftRightOp>(loc, ones, rightMaskShift);
  auto rightTmp = builder.create<mlir::AndOp>(loc, I, rightMask);
  auto right = builder.create<mlir::ShiftLeftOp>(loc, rightTmp, leftSize);
  auto resTmp = builder.create<mlir::OrOp>(loc, unchanged, left);
  auto res = builder.create<mlir::OrOp>(loc, resTmp, right);
  return builder.create<mlir::SelectOp>(loc, shiftIsNop, I, res);
}

// LEN
// Note that this is only used for an unrestricted intrinsic LEN call.
// Other uses of LEN are rewritten as descriptor inquiries by the front-end.
fir::ExtendedValue
IntrinsicLibrary::genLen(mlir::Type resultType,
                         llvm::ArrayRef<fir::ExtendedValue> args) {
  // Optional KIND argument reflected in result type.
  assert(args.size() == 1); // args.size() != 2
  mlir::Value len;
  if (const auto *charBox = args[0].getCharBox()) {
    len = charBox->getLen();
  } else if (const auto *charBoxArray = args[0].getCharBox()) {
    len = charBoxArray->getLen();
  } else {
    Fortran::lower::CharacterExprHelper helper{builder, loc};
    len = helper.createUnboxChar(fir::getBase(args[0])).second;
  }

  return builder.createConvert(loc, resultType, len);
}

// LEN_TRIM
fir::ExtendedValue
IntrinsicLibrary::genLenTrim(mlir::Type resultType,
                             llvm::ArrayRef<fir::ExtendedValue> args) {
  // Optional KIND argument reflected in result type.
  assert(args.size() >= 1);
  Fortran::lower::CharacterExprHelper helper{builder, loc};
  auto *charBox = args[0].getCharBox();
  if (!charBox)
    TODO(loc, "character array len_trim");
  auto len = helper.createLenTrim(*charBox);
  return builder.createConvert(loc, resultType, len);
}

// LGE, LGT, LLE, LLT
template <mlir::CmpIPredicate pred>
fir::ExtendedValue
IntrinsicLibrary::genCharacterCompare(mlir::Type type,
                                      llvm::ArrayRef<fir::ExtendedValue> args) {
  assert(args.size() == 2);
  return Fortran::lower::genCharCompare(
      builder, loc, pred, fir::getBase(args[0]), fir::getLen(args[0]),
      fir::getBase(args[1]), fir::getLen(args[1]));
}

// MATMUL
fir::ExtendedValue
IntrinsicLibrary::genMatmul(mlir::Type resultType,
                            llvm::ArrayRef<fir::ExtendedValue> args) {
  assert(args.size() == 2);

  // Handle required matmul arguments
  fir::BoxValue matrixTmpA = builder.createBox(loc, args[0]);
  mlir::Value matrixA = fir::getBase(matrixTmpA);
  fir::BoxValue matrixTmpB = builder.createBox(loc, args[1]);
  mlir::Value matrixB = fir::getBase(matrixTmpB);
  unsigned resultRank =
      (matrixTmpA.rank() == 1 || matrixTmpB.rank() == 1) ? 1 : 2;

  // Create mutable fir.box to be passed to the runtime for the result.
  auto resultArrayType = builder.getVarLenSeqTy(resultType, resultRank);
  auto resultMutableBox =
      Fortran::lower::createTempMutableBox(builder, loc, resultArrayType);
  auto resultIrBox =
      Fortran::lower::getMutableIRBox(builder, loc, resultMutableBox);
  // Call runtime. The runtime is allocating the result.
  Fortran::lower::genMatmul(builder, loc, resultIrBox, matrixA, matrixB);
  // Read result from mutable fir.box and add it to the list of temps to be
  // finalized by the StatementContext.
  return readAndAddCleanUp(resultMutableBox, resultType,
                           "unexpected result for MATMUL");
}

// MERGE
mlir::Value IntrinsicLibrary::genMerge(mlir::Type,
                                       llvm::ArrayRef<mlir::Value> args) {
  assert(args.size() == 3);
  auto mask = builder.createConvert(loc, builder.getI1Type(), args[2]);
  return builder.create<mlir::SelectOp>(loc, mask, args[0], args[1]);
}

// MOD
mlir::Value IntrinsicLibrary::genMod(mlir::Type resultType,
                                     llvm::ArrayRef<mlir::Value> args) {
  assert(args.size() == 2);
  if (resultType.isa<mlir::IntegerType>())
    return builder.create<mlir::SignedRemIOp>(loc, args[0], args[1]);

  // Use runtime. Note that mlir::RemFOp implements floating point
  // remainder, but it does not work with fir::Real type.
  // TODO: consider using mlir::RemFOp when possible, that may help folding
  // and  optimizations.
  return genRuntimeCall("mod", resultType, args);
}

// MODULO
mlir::Value IntrinsicLibrary::genModulo(mlir::Type resultType,
                                        llvm::ArrayRef<mlir::Value> args) {
  assert(args.size() == 2);
  // No floored modulo op in LLVM/MLIR yet. TODO: add one to MLIR.
  // In the meantime, use a simple inlined implementation based on truncated
  // modulo (MOD(A, P) implemented by RemIOp, RemFOp). This avoids making manual
  // division and multiplication from MODULO formula.
  //  - If A/P > 0 or MOD(A,P)=0, then INT(A/P) = FLOOR(A/P), and MODULO = MOD.
  //  - Otherwise, when A/P < 0 and MOD(A,P) !=0, then MODULO(A, P) =
  //    A-FLOOR(A/P)*P = A-(INT(A/P)-1)*P = A-INT(A/P)*P+P = MOD(A,P)+P
  // Note that A/P < 0 if and only if A and P signs are different.
  if (resultType.isa<mlir::IntegerType>()) {
    auto remainder = builder.create<mlir::SignedRemIOp>(loc, args[0], args[1]);
    auto argXor = builder.create<mlir::XOrOp>(loc, args[0], args[1]);
    auto zero = builder.createIntegerConstant(loc, argXor.getType(), 0);
    auto argSignDifferent = builder.create<mlir::CmpIOp>(
        loc, mlir::CmpIPredicate::slt, argXor, zero);
    auto remainderIsNotZero = builder.create<mlir::CmpIOp>(
        loc, mlir::CmpIPredicate::ne, remainder, zero);
    auto mustAddP =
        builder.create<mlir::AndOp>(loc, remainderIsNotZero, argSignDifferent);
    auto remPlusP = builder.create<mlir::AddIOp>(loc, remainder, args[1]);
    return builder.create<mlir::SelectOp>(loc, mustAddP, remPlusP, remainder);
  }
  // Real case
  auto remainder = builder.create<mlir::RemFOp>(loc, args[0], args[1]);
  auto zero = builder.createRealZeroConstant(loc, remainder.getType());
  auto remainderIsNotZero = builder.create<mlir::CmpFOp>(
      loc, mlir::CmpFPredicate::UNE, remainder, zero);
  auto aLessThanZero = builder.create<mlir::CmpFOp>(
      loc, mlir::CmpFPredicate::OLT, args[0], zero);
  auto pLessThanZero = builder.create<mlir::CmpFOp>(
      loc, mlir::CmpFPredicate::OLT, args[1], zero);
  auto argSignDifferent =
      builder.create<mlir::XOrOp>(loc, aLessThanZero, pLessThanZero);
  auto mustAddP =
      builder.create<mlir::AndOp>(loc, remainderIsNotZero, argSignDifferent);
  auto remPlusP = builder.create<mlir::AddFOp>(loc, remainder, args[1]);
  return builder.create<mlir::SelectOp>(loc, mustAddP, remPlusP, remainder);
}

// MVBITS
void IntrinsicLibrary::genMvbits(llvm::ArrayRef<fir::ExtendedValue> args) {
  // A conformant MVBITS(FROM,FROMPOS,LEN,TO,TOPOS) call satisfies:
  //     FROMPOS >= 0
  //     LEN >= 0
  //     TOPOS >= 0
  //     FROMPOS + LEN <= BIT_SIZE(FROM)
  //     TOPOS + LEN <= BIT_SIZE(TO)
  // MASK = -1 >> (BIT_SIZE(FROM) - LEN)
  // TO = LEN == 0 ? TO : ((!(MASK << TOPOS)) & TO) |
  //                      (((FROM >> FROMPOS) & MASK) << TOPOS)
  assert(args.size() == 5);
  auto unbox = [&](fir::ExtendedValue exv) {
    auto arg = exv.getUnboxed();
    assert(arg && "nonscalar mvbits argument");
    return *arg;
  };
  auto from = unbox(args[0]);
  auto resultType = from.getType();
  auto frompos = builder.createConvert(loc, resultType, unbox(args[1]));
  auto len = builder.createConvert(loc, resultType, unbox(args[2]));
  auto toAddr = unbox(args[3]);
  assert(fir::dyn_cast_ptrEleTy(toAddr.getType()) == resultType &&
         "mismatched mvbits types");
  auto to = builder.create<fir::LoadOp>(loc, resultType, toAddr);
  auto topos = builder.createConvert(loc, resultType, unbox(args[4]));
  auto zero = builder.createIntegerConstant(loc, resultType, 0);
  auto ones = builder.createIntegerConstant(loc, resultType, -1);
  auto bitSize = builder.createIntegerConstant(
      loc, resultType, resultType.cast<mlir::IntegerType>().getWidth());
  auto shiftCount = builder.create<mlir::SubIOp>(loc, bitSize, len);
  auto mask = builder.create<mlir::UnsignedShiftRightOp>(loc, ones, shiftCount);
  auto unchangedTmp1 = builder.create<mlir::ShiftLeftOp>(loc, mask, topos);
  auto unchangedTmp2 = builder.create<mlir::XOrOp>(loc, unchangedTmp1, ones);
  auto unchanged = builder.create<mlir::AndOp>(loc, unchangedTmp2, to);
  auto frombitsTmp1 =
      builder.create<mlir::UnsignedShiftRightOp>(loc, from, frompos);
  auto frombitsTmp2 = builder.create<mlir::AndOp>(loc, frombitsTmp1, mask);
  auto frombits = builder.create<mlir::ShiftLeftOp>(loc, frombitsTmp2, topos);
  auto resTmp = builder.create<mlir::OrOp>(loc, unchanged, frombits);
  auto lenIsZero =
      builder.create<mlir::CmpIOp>(loc, mlir::CmpIPredicate::eq, len, zero);
  auto res = builder.create<mlir::SelectOp>(loc, lenIsZero, to, resTmp);
  builder.create<fir::StoreOp>(loc, res, toAddr);
}

// NINT
mlir::Value IntrinsicLibrary::genNint(mlir::Type resultType,
                                      llvm::ArrayRef<mlir::Value> args) {
  assert(args.size() >= 1);
  // Skip optional kind argument to search the runtime; it is already reflected
  // in result type.
  return genRuntimeCall("nint", resultType, {args[0]});
}

// NOT
mlir::Value IntrinsicLibrary::genNot(mlir::Type resultType,
                                     llvm::ArrayRef<mlir::Value> args) {
  assert(args.size() == 1);
  auto allOnes = builder.createIntegerConstant(loc, resultType, -1);
  return builder.create<mlir::XOrOp>(loc, args[0], allOnes);
}

// NULL
fir::ExtendedValue
IntrinsicLibrary::genNull(mlir::Type, llvm::ArrayRef<fir::ExtendedValue> args) {
  // NULL() without MOLD must be handled in the contexts where it can appear
  // (see table 16.5 of Fortran 2018 standard).
  assert(args.size() == 1 && isPresent(args[0]) &&
         "MOLD argument required to lower NULL outside of any context");
  const auto *mold = args[0].getBoxOf<fir::MutableBoxValue>();
  assert(mold && "MOLD must be a pointer or allocatable");
  auto boxType = mold->getBoxTy();
  auto boxStorage = builder.createTemporary(loc, boxType);
  auto box = Fortran::lower::createUnallocatedBox(builder, loc, boxType,
                                                  mold->nonDeferredLenParams());
  builder.create<fir::StoreOp>(loc, box, boxStorage);
  return fir::MutableBoxValue(boxStorage, mold->nonDeferredLenParams(), {});
}

// PACK
fir::ExtendedValue
IntrinsicLibrary::genPack(mlir::Type resultType,
                          llvm::ArrayRef<fir::ExtendedValue> args) {
  auto numArgs = args.size();
  assert(numArgs == 2 || numArgs == 3);

  // Handle required array argument
  auto array = builder.createBox(loc, args[0]);

  // Handle required mask argument
  auto mask = builder.createBox(loc, args[1]);

  // Handle optional vector argument
  auto vector = isAbsent(args, 2)
                    ? builder.create<fir::AbsentOp>(
                          loc, fir::BoxType::get(builder.getI1Type()))
                    : builder.createBox(loc, args[2]);

  // Create mutable fir.box to be passed to the runtime for the result.
  auto resultArrayType = builder.getVarLenSeqTy(resultType, 1);
  auto resultMutableBox =
      Fortran::lower::createTempMutableBox(builder, loc, resultArrayType);
  auto resultIrBox =
      Fortran::lower::getMutableIRBox(builder, loc, resultMutableBox);

  Fortran::lower::genPack(builder, loc, resultIrBox, array, mask, vector);

  return readAndAddCleanUp(resultMutableBox, resultType,
                           "unexpected result for PACK");
}

// PRESENT
fir::ExtendedValue
IntrinsicLibrary::genPresent(mlir::Type,
                             llvm::ArrayRef<fir::ExtendedValue> args) {
  assert(args.size() == 1);
  return builder.create<fir::IsPresentOp>(loc, builder.getI1Type(),
                                          fir::getBase(args[0]));
}

// PRODUCT
fir::ExtendedValue
IntrinsicLibrary::genProduct(mlir::Type resultType,
                             llvm::ArrayRef<fir::ExtendedValue> args) {
  return genProdOrSum(Fortran::lower::genProduct, Fortran::lower::genProductDim,
                      resultType, builder, loc, stmtCtx,
                      "unexpected result for Product", args);
}

// RANDOM_INIT
void IntrinsicLibrary::genRandomInit(llvm::ArrayRef<fir::ExtendedValue> args) {
  assert(args.size() == 2);
  Fortran::lower::genRandomInit(builder, loc, *args[0].getUnboxed(),
                                *args[1].getUnboxed());
}

// RANDOM_NUMBER
void IntrinsicLibrary::genRandomNumber(
    llvm::ArrayRef<fir::ExtendedValue> args) {
  assert(args.size() == 1);
  Fortran::lower::genRandomNumber(builder, loc, *args[0].getUnboxed());
}

// RANDOM_SEED
void IntrinsicLibrary::genRandomSeed(llvm::ArrayRef<fir::ExtendedValue> args) {
  assert(args.size() == 3);
  for (int i = 0; i < 3; ++i)
    if (isPresent(args[i])) {
      Fortran::lower::genRandomSeed(builder, loc, i, *args[i].getUnboxed());
      return;
    }
  Fortran::lower::genRandomSeed(builder, loc, -1, mlir::Value{});
}

// REPEAT
fir::ExtendedValue
IntrinsicLibrary::genRepeat(mlir::Type resultType,
                            llvm::ArrayRef<fir::ExtendedValue> args) {
  assert(args.size() == 2);
  auto string = builder.createBox(loc, args[0]);
  auto ncopies = fir::getBase(args[1]);
  // Create mutable fir.box to be passed to the runtime for the result.
  auto resultMutableBox =
      Fortran::lower::createTempMutableBox(builder, loc, resultType);
  auto resultIrBox =
      Fortran::lower::getMutableIRBox(builder, loc, resultMutableBox);
  // Call runtime. The runtime is allocating the result.
  Fortran::lower::genRepeat(builder, loc, resultIrBox, string, ncopies);
  // Read result from mutable fir.box and add it to the list of temps to be
  // finalized by the StatementContext.
  auto res = Fortran::lower::genMutableBoxRead(builder, loc, resultMutableBox);
  return res.match(
      [&](const fir::CharBoxValue &box) -> fir::ExtendedValue {
        addCleanUpForTemp(loc, fir::getBase(box));
        return box;
      },
      [&](const auto &) -> fir::ExtendedValue {
        fir::emitFatalError(loc, "result of REPEAT is not a scalar character");
      });
}

// RESHAPE
fir::ExtendedValue
IntrinsicLibrary::genReshape(mlir::Type resultType,
                             llvm::ArrayRef<fir::ExtendedValue> args) {
  assert(args.size() == 4);

  // Handle source argument
  auto source = builder.createBox(loc, args[0]);

  // Handle shape argument
  auto shape = builder.createBox(loc, args[1]);
  fir::BoxValue shapeTmp = shape;
  [[maybe_unused]] auto shapeRank = shapeTmp.rank();
  assert(shapeRank == 1);
  auto shapeTy = shape.getType();
  auto shapeArrTy = fir::dyn_cast_ptrOrBoxEleTy(shapeTy);
  auto resultRank = shapeArrTy.cast<fir::SequenceType>().getShape();

  assert(resultRank[0] != fir::SequenceType::getUnknownExtent() &&
         "shape arg must have constant size");

  // Handle optional pad argument
  auto pad = isAbsent(args[2])
                 ? builder.create<fir::AbsentOp>(
                       loc, fir::BoxType::get(builder.getI1Type()))
                 : builder.createBox(loc, args[2]);

  // Handle optional order argument
  auto order = isAbsent(args[3])
                   ? builder.create<fir::AbsentOp>(
                         loc, fir::BoxType::get(builder.getI1Type()))
                   : builder.createBox(loc, args[3]);

  // Create mutable fir.box to be passed to the runtime for the result.
  auto type = builder.getVarLenSeqTy(resultType, resultRank[0]);
  auto resultMutableBox =
      Fortran::lower::createTempMutableBox(builder, loc, type);

  auto resultIrBox =
      Fortran::lower::getMutableIRBox(builder, loc, resultMutableBox);

  Fortran::lower::genReshape(builder, loc, resultIrBox, source, shape, pad,
                             order);

  return readAndAddCleanUp(resultMutableBox, resultType,
                           "unexpected result for RESHAPE");
}

// RRSPACING
mlir::Value IntrinsicLibrary::genRRSpacing(mlir::Type resultType,
                                           llvm::ArrayRef<mlir::Value> args) {
  assert(args.size() == 1);

  return builder.createConvert(
      loc, resultType,
      Fortran::lower::genRRSpacing(builder, loc, fir::getBase(args[0])));
}

// SCALE
mlir::Value IntrinsicLibrary::genScale(mlir::Type resultType,
                                       llvm::ArrayRef<mlir::Value> args) {
  assert(args.size() == 2);

  auto realX = fir::getBase(args[0]);
  auto intI = fir::getBase(args[1]);

  return builder.createConvert(
      loc, resultType, Fortran::lower::genScale(builder, loc, realX, intI));
}

// SCAN
fir::ExtendedValue
IntrinsicLibrary::genScan(mlir::Type resultType,
                          llvm::ArrayRef<fir::ExtendedValue> args) {

  assert(args.size() == 4);

  if (isAbsent(args[3])) {
    // Kind not specified, so call scan/verify runtime routine that is
    // specialized on the kind of characters in string.

    // Handle required string base arg
    auto stringBase = fir::getBase(args[0]);

    // Handle required set string base arg
    auto setBase = fir::getBase(args[1]);

    // Handle kind argument; it is the kind of character in this case
    auto kind =
        Fortran::lower::CharacterExprHelper{builder, loc}.getCharacterKind(
            stringBase.getType());

    // Get string length argument
    auto stringLen = fir::getLen(args[0]);

    // Get set string length argument
    auto setLen = fir::getLen(args[1]);

    // Handle optional back argument
    auto back = isAbsent(args[2])
                    ? builder.createIntegerConstant(loc, builder.getI1Type(), 0)
                    : fir::getBase(args[2]);

    return builder.createConvert(
        loc, resultType,
        Fortran::lower::genScan(builder, loc, kind, stringBase, stringLen,
                                setBase, setLen, back));
  }
  // else use the runtime descriptor version of scan/verify

  // Handle optional argument, back
  auto makeRefThenEmbox = [&](mlir::Value b) {
    auto logTy = fir::LogicalType::get(
        builder.getContext(), builder.getKindMap().defaultLogicalKind());
    auto temp = builder.createTemporary(loc, logTy);
    auto castb = builder.createConvert(loc, logTy, b);
    builder.create<fir::StoreOp>(loc, castb, temp);
    return builder.createBox(loc, temp);
  };
  auto back = fir::isUnboxedValue(args[2])
                  ? makeRefThenEmbox(*args[2].getUnboxed())
                  : builder.create<fir::AbsentOp>(
                        loc, fir::BoxType::get(builder.getI1Type()));

  // Handle required string argument
  auto string = builder.createBox(loc, args[0]);

  // Handle required set argument
  auto set = builder.createBox(loc, args[1]);

  // Handle kind argument
  auto kind = fir::getBase(args[3]);

  // Create result descriptor
  auto resultMutableBox =
      Fortran::lower::createTempMutableBox(builder, loc, resultType);
  auto resultIrBox =
      Fortran::lower::getMutableIRBox(builder, loc, resultMutableBox);

  Fortran::lower::genScanDescriptor(builder, loc, resultIrBox, string, set,
                                    back, kind);

  // Handle cleanup of allocatable result descriptor and return
  auto res = Fortran::lower::genMutableBoxRead(builder, loc, resultMutableBox);

  return res.match(
      [&](const Fortran::lower::SymbolBox::Intrinsic &box)
          -> fir::ExtendedValue {
        addCleanUpForTemp(loc, box.getAddr());
        return builder.create<fir::LoadOp>(loc, resultType, box.getAddr());
      },
      [&](const auto &) -> fir::ExtendedValue {
        fir::emitFatalError(loc, "unexpected result for SCAN");
      });
}

// SET_EXPONENT
mlir::Value IntrinsicLibrary::genSetExponent(mlir::Type resultType,
                                             llvm::ArrayRef<mlir::Value> args) {
  assert(args.size() == 2);

  return builder.createConvert(
      loc, resultType,
      Fortran::lower::genSetExponent(builder, loc, fir::getBase(args[0]),
                                     fir::getBase(args[1])));
}

// SIGN
mlir::Value IntrinsicLibrary::genSign(mlir::Type resultType,
                                      llvm::ArrayRef<mlir::Value> args) {
  assert(args.size() == 2);
  auto abs = genAbs(resultType, {args[0]});
  if (resultType.isa<mlir::IntegerType>()) {
    auto zero = builder.createIntegerConstant(loc, resultType, 0);
    auto neg = builder.create<mlir::SubIOp>(loc, zero, abs);
    auto cmp = builder.create<mlir::CmpIOp>(loc, mlir::CmpIPredicate::slt,
                                            args[1], zero);
    return builder.create<mlir::SelectOp>(loc, cmp, neg, abs);
  }
  // TODO: Requirements when second argument is +0./0.
  auto zero = builder.createRealZeroConstant(loc, resultType);
  auto neg = builder.create<mlir::NegFOp>(loc, abs);
  auto cmp = builder.create<mlir::CmpFOp>(loc, mlir::CmpFPredicate::OLT,
                                          args[1], zero);
  return builder.create<mlir::SelectOp>(loc, cmp, neg, abs);
}

// SIZE
fir::ExtendedValue
IntrinsicLibrary::genSize(mlir::Type resultType,
                          llvm::ArrayRef<fir::ExtendedValue> args) {
  // TODO: handle assumed-rank arrays, especially a dummy whose actual argument
  // is an assumed-size array
  assert(args.size() == 3);

  // Calls to SIZE that don't have the DIM argument are handled elsewhere
  assert(!isAbsent(args[1]));

  // Handle the ARRAY argument
  auto array = builder.createBox(loc, args[0]);

  // Handle the DIM argument.  Note that the lowering code never sees a call
  // to SIZE that doesn't have a DIM argument.  If the Fortran source has such
  // a call, the front end changes it to an expression that consists of the
  // product of a set of calls to SIZE(ARRAY, DIM) where DIM goes from 1 to N
  // where N is the rank of an array.  For N == 2, for example, a call to
  // "SIZE(ARRAY)" gets changed to "SIZE(ARRAY, 1) * SIZE(ARRAY, 2)".

  // Convert the Fortran 1-based index to the FIR 0-based index
  auto indexType = builder.getIndexType();
  auto oneBasedDim =
      builder.createConvert(loc, indexType, fir::getBase(args[1]));
  auto one = builder.createIntegerConstant(loc, indexType, 1);
  auto zeroBasedDim = builder.create<mlir::SubIOp>(loc, oneBasedDim, one);

  // The value of the KIND argument is already reflected in the resultType

  auto result = builder
                    .create<fir::BoxDimsOp>(loc, indexType, indexType,
                                            indexType, array, zeroBasedDim)
                    .getResult(1);
  return builder.createConvert(loc, resultType, result);
}

// SPACING
mlir::Value IntrinsicLibrary::genSpacing(mlir::Type resultType,
                                         llvm::ArrayRef<mlir::Value> args) {
  assert(args.size() == 1);

  return builder.createConvert(
      loc, resultType,
      Fortran::lower::genSpacing(builder, loc, fir::getBase(args[0])));
}

// SPREAD
fir::ExtendedValue
IntrinsicLibrary::genSpread(mlir::Type resultType,
                            llvm::ArrayRef<fir::ExtendedValue> args) {

  assert(args.size() == 3);

  // Handle source argument
  auto source = builder.createBox(loc, args[0]);
  fir::BoxValue sourceTmp = source;
  auto sourceRank = sourceTmp.rank();

  // Handle Dim argument
  auto dim = fir::getBase(args[1]);

  // Handle ncopies argument
  auto ncopies = fir::getBase(args[2]);

  // Generate result descriptor
  auto resultArrayType = builder.getVarLenSeqTy(resultType, sourceRank + 1);
  auto resultMutableBox =
      Fortran::lower::createTempMutableBox(builder, loc, resultArrayType);
  auto resultIrBox =
      Fortran::lower::getMutableIRBox(builder, loc, resultMutableBox);

  Fortran::lower::genSpread(builder, loc, resultIrBox, source, dim, ncopies);

  return readAndAddCleanUp(resultMutableBox, resultType,
                           "unexpected result for SPREAD");
}

// SUM
fir::ExtendedValue
IntrinsicLibrary::genSum(mlir::Type resultType,
                         llvm::ArrayRef<fir::ExtendedValue> args) {
  return genProdOrSum(Fortran::lower::genSum, Fortran::lower::genSumDim,
                      resultType, builder, loc, stmtCtx,
                      "unexpected result for Sum", args);
}

// SYSTEM_CLOCK
void IntrinsicLibrary::genSystemClock(llvm::ArrayRef<fir::ExtendedValue> args) {
  assert(args.size() == 3);
  Fortran::lower::genSystemClock(builder, loc, *args[0].getUnboxed(),
                                 *args[1].getUnboxed(), *args[2].getUnboxed());
}

// TRANSFER
fir::ExtendedValue
IntrinsicLibrary::genTransfer(mlir::Type resultType,
                              llvm::ArrayRef<fir::ExtendedValue> args) {

  assert(args.size() >= 2); // args.size() == 2 when size argument is omitted.

  // Handle source argument
  auto source = builder.createBox(loc, args[0]);

  // Handle mold argument
  auto mold = builder.createBox(loc, args[1]);
  fir::BoxValue moldTmp = mold;
  auto moldRank = moldTmp.rank();

  bool absentSize = (args.size() == 2);

  // Create mutable fir.box to be passed to the runtime for the result.
  auto type = (moldRank == 0 && absentSize)
                  ? resultType
                  : builder.getVarLenSeqTy(resultType, 1);
  auto resultMutableBox =
      Fortran::lower::createTempMutableBox(builder, loc, type);

  if (moldRank == 0 && absentSize) {
    // This result is a scalar in this case.
    auto resultIrBox =
        Fortran::lower::getMutableIRBox(builder, loc, resultMutableBox);

    Fortran::lower::genTransfer(builder, loc, resultIrBox, source, mold);
  } else {
    // The result is a rank one array in this case.
    auto resultIrBox =
        Fortran::lower::getMutableIRBox(builder, loc, resultMutableBox);

    if (absentSize) {
      Fortran::lower::genTransfer(builder, loc, resultIrBox, source, mold);
    } else {
      auto sizeArg = fir::getBase(args[2]);
      Fortran::lower::genTransferSize(builder, loc, resultIrBox, source, mold,
                                      sizeArg);
    }
  }
  return readAndAddCleanUp(resultMutableBox, resultType,
                           "unexpected result for TRANSFER");
}

// TRANSPOSE
fir::ExtendedValue
IntrinsicLibrary::genTranspose(mlir::Type resultType,
                               llvm::ArrayRef<fir::ExtendedValue> args) {

  assert(args.size() == 1);

  // Handle source argument
  auto source = builder.createBox(loc, args[0]);

  // Create mutable fir.box to be passed to the runtime for the result.
  auto resultArrayType = builder.getVarLenSeqTy(resultType, 2);
  auto resultMutableBox =
      Fortran::lower::createTempMutableBox(builder, loc, resultArrayType);
  auto resultIrBox =
      Fortran::lower::getMutableIRBox(builder, loc, resultMutableBox);
  // Call runtime. The runtime is allocating the result.
  Fortran::lower::genTranspose(builder, loc, resultIrBox, source);
  // Read result from mutable fir.box and add it to the list of temps to be
  // finalized by the StatementContext.
  return readAndAddCleanUp(resultMutableBox, resultType,
                           "unexpected result for TRANSPOSE");
}

// TRIM
fir::ExtendedValue
IntrinsicLibrary::genTrim(mlir::Type resultType,
                          llvm::ArrayRef<fir::ExtendedValue> args) {
  assert(args.size() == 1);
  auto string = builder.createBox(loc, args[0]);
  // Create mutable fir.box to be passed to the runtime for the result.
  auto resultMutableBox =
      Fortran::lower::createTempMutableBox(builder, loc, resultType);
  auto resultIrBox =
      Fortran::lower::getMutableIRBox(builder, loc, resultMutableBox);
  // Call runtime. The runtime is allocating the result.
  Fortran::lower::genTrim(builder, loc, resultIrBox, string);
  // Read result from mutable fir.box and add it to the list of temps to be
  // finalized by the StatementContext.
  auto res = Fortran::lower::genMutableBoxRead(builder, loc, resultMutableBox);
  return res.match(
      [&](const fir::CharBoxValue &box) -> fir::ExtendedValue {
        addCleanUpForTemp(loc, fir::getBase(box));
        return box;
      },
      [&](const auto &) -> fir::ExtendedValue {
        fir::emitFatalError(loc, "result of TRIM is not a scalar character");
      });
}

// Compare two FIR values and return boolean result as i1.
template <Extremum extremum, ExtremumBehavior behavior>
static mlir::Value createExtremumCompare(mlir::Location loc,
                                         Fortran::lower::FirOpBuilder &builder,
                                         mlir::Value left, mlir::Value right) {
  static constexpr auto integerPredicate = extremum == Extremum::Max
                                               ? mlir::CmpIPredicate::sgt
                                               : mlir::CmpIPredicate::slt;
  static constexpr auto orderedCmp = extremum == Extremum::Max
                                         ? mlir::CmpFPredicate::OGT
                                         : mlir::CmpFPredicate::OLT;
  auto type = left.getType();
  mlir::Value result;
  if (fir::isa_real(type)) {
    // Note: the signaling/quit aspect of the result required by IEEE
    // cannot currently be obtained with LLVM without ad-hoc runtime.
    if constexpr (behavior == ExtremumBehavior::IeeeMinMaximumNumber) {
      // Return the number if one of the inputs is NaN and the other is
      // a number.
      auto leftIsResult =
          builder.create<mlir::CmpFOp>(loc, orderedCmp, left, right);
      auto rightIsNan = builder.create<mlir::CmpFOp>(
          loc, mlir::CmpFPredicate::UNE, right, right);
      result = builder.create<mlir::OrOp>(loc, leftIsResult, rightIsNan);
    } else if constexpr (behavior == ExtremumBehavior::IeeeMinMaximum) {
      // Always return NaNs if one the input is NaNs
      auto leftIsResult =
          builder.create<mlir::CmpFOp>(loc, orderedCmp, left, right);
      auto leftIsNan = builder.create<mlir::CmpFOp>(
          loc, mlir::CmpFPredicate::UNE, left, left);
      result = builder.create<mlir::OrOp>(loc, leftIsResult, leftIsNan);
    } else if constexpr (behavior == ExtremumBehavior::MinMaxss) {
      // If the left is a NaN, return the right whatever it is.
      result = builder.create<mlir::CmpFOp>(loc, orderedCmp, left, right);
    } else if constexpr (behavior == ExtremumBehavior::PgfortranLlvm) {
      // If one of the operand is a NaN, return left whatever it is.
      static constexpr auto unorderedCmp = extremum == Extremum::Max
                                               ? mlir::CmpFPredicate::UGT
                                               : mlir::CmpFPredicate::ULT;
      result = builder.create<mlir::CmpFOp>(loc, unorderedCmp, left, right);
    } else {
      // TODO: ieeeMinNum/ieeeMaxNum
      static_assert(behavior == ExtremumBehavior::IeeeMinMaxNum,
                    "ieeeMinNum/ieeeMaxNum behavior not implemented");
    }
  } else if (fir::isa_integer(type)) {
    result = builder.create<mlir::CmpIOp>(loc, integerPredicate, left, right);
  } else if (fir::isa_char(type)) {
    // TODO: ! character min and max is tricky because the result
    // length is the length of the longest argument!
    // So we may need a temp.
    TODO(loc, "CHARACTER min and max");
  }
  assert(result && "result must be defined");
  return result;
}

// UNPACK
fir::ExtendedValue
IntrinsicLibrary::genUnpack(mlir::Type resultType,
                            llvm::ArrayRef<fir::ExtendedValue> args) {
  assert(args.size() == 3);

  // Handle required vector argument
  auto vector = builder.createBox(loc, args[0]);
  fir::BoxValue vectorTmp = builder.createBox(loc, args[0]);

  // Handle required mask argument
  fir::BoxValue maskBox = builder.createBox(loc, args[1]);
  auto mask = fir::getBase(maskBox);
  auto maskRank = maskBox.rank();

  // Handle required field argument
  auto field = builder.createBox(loc, args[2]);

  // Create mutable fir.box to be passed to the runtime for the result.
  auto resultArrayType = builder.getVarLenSeqTy(resultType, maskRank);
  auto resultMutableBox =
      Fortran::lower::createTempMutableBox(builder, loc, resultArrayType);
  auto resultIrBox =
      Fortran::lower::getMutableIRBox(builder, loc, resultMutableBox);

  Fortran::lower::genUnpack(builder, loc, resultIrBox, vector, mask, field);

  return readAndAddCleanUp(resultMutableBox, resultType,
                           "unexpected result for UNPACK");
}

// VERIFY
fir::ExtendedValue
IntrinsicLibrary::genVerify(mlir::Type resultType,
                            llvm::ArrayRef<fir::ExtendedValue> args) {

  assert(args.size() == 4);

  if (isAbsent(args[3])) {
    // Kind not specified, so call scan/verify runtime routine that is
    // specialized on the kind of characters in string.

    // Handle required string base arg
    auto stringBase = fir::getBase(args[0]);

    // Handle required set string base arg
    auto setBase = fir::getBase(args[1]);

    // Handle kind argument; it is the kind of character in this case
    auto kind =
        Fortran::lower::CharacterExprHelper{builder, loc}.getCharacterKind(
            stringBase.getType());

    // Get string length argument
    auto stringLen = fir::getLen(args[0]);

    // Get set string length argument
    auto setLen = fir::getLen(args[1]);

    // Handle optional back argument
    auto back = isAbsent(args[2])
                    ? builder.createIntegerConstant(loc, builder.getI1Type(), 0)
                    : fir::getBase(args[2]);

    return builder.createConvert(
        loc, resultType,
        Fortran::lower::genVerify(builder, loc, kind, stringBase, stringLen,
                                  setBase, setLen, back));
  }
  // else use the runtime descriptor version of scan/verify

  // Handle optional argument, back
  auto makeRefThenEmbox = [&](mlir::Value b) {
    auto logTy = fir::LogicalType::get(
        builder.getContext(), builder.getKindMap().defaultLogicalKind());
    auto temp = builder.createTemporary(loc, logTy);
    auto castb = builder.createConvert(loc, logTy, b);
    builder.create<fir::StoreOp>(loc, castb, temp);
    return builder.createBox(loc, temp);
  };
  auto back = fir::isUnboxedValue(args[2])
                  ? makeRefThenEmbox(*args[2].getUnboxed())
                  : builder.create<fir::AbsentOp>(
                        loc, fir::BoxType::get(builder.getI1Type()));

  // Handle required string argument
  auto string = builder.createBox(loc, args[0]);

  // Handle required set argument
  auto set = builder.createBox(loc, args[1]);

  // Handle kind argument
  auto kind = fir::getBase(args[3]);

  // Create result descriptor
  auto resultMutableBox =
      Fortran::lower::createTempMutableBox(builder, loc, resultType);
  auto resultIrBox =
      Fortran::lower::getMutableIRBox(builder, loc, resultMutableBox);

  Fortran::lower::genVerifyDescriptor(builder, loc, resultIrBox, string, set,
                                      back, kind);

  // Handle cleanup of allocatable result descriptor and return
  auto res = Fortran::lower::genMutableBoxRead(builder, loc, resultMutableBox);

  return res.match(
      [&](const Fortran::lower::SymbolBox::Intrinsic &box)
          -> fir::ExtendedValue {
        addCleanUpForTemp(loc, box.getAddr());
        return builder.create<fir::LoadOp>(loc, resultType, box.getAddr());
      },
      [&](const auto &) -> fir::ExtendedValue {
        fir::emitFatalError(loc, "unexpected result for VERIFY");
      });
}

// MAXLOC
fir::ExtendedValue
IntrinsicLibrary::genMaxloc(mlir::Type resultType,
                            llvm::ArrayRef<fir::ExtendedValue> args) {
  return genExtremumloc(Fortran::lower::genMaxloc, Fortran::lower::genMaxlocDim,
                        resultType, builder, loc, stmtCtx,
                        "unexpected result for Maxloc", args);
}

// MAXVAL
fir::ExtendedValue
IntrinsicLibrary::genMaxval(mlir::Type resultType,
                            llvm::ArrayRef<fir::ExtendedValue> args) {
  return genExtremumVal(Fortran::lower::genMaxval, Fortran::lower::genMaxvalDim,
                        Fortran::lower::genMaxvalChar, resultType, builder, loc,
                        stmtCtx, "unexpected result for Maxval", args);
}

// MINLOC
fir::ExtendedValue
IntrinsicLibrary::genMinloc(mlir::Type resultType,
                            llvm::ArrayRef<fir::ExtendedValue> args) {
  return genExtremumloc(Fortran::lower::genMinloc, Fortran::lower::genMinlocDim,
                        resultType, builder, loc, stmtCtx,
                        "unexpected result for Minloc", args);
}

// MINVAL
fir::ExtendedValue
IntrinsicLibrary::genMinval(mlir::Type resultType,
                            llvm::ArrayRef<fir::ExtendedValue> args) {
  return genExtremumVal(Fortran::lower::genMinval, Fortran::lower::genMinvalDim,
                        Fortran::lower::genMinvalChar, resultType, builder, loc,
                        stmtCtx, "unexpected result for Minval", args);
}

// MIN and MAX
template <Extremum extremum, ExtremumBehavior behavior>
mlir::Value IntrinsicLibrary::genExtremum(mlir::Type,
                                          llvm::ArrayRef<mlir::Value> args) {
  assert(args.size() >= 1);
  mlir::Value result = args[0];
  for (auto arg : args.drop_front()) {
    auto mask =
        createExtremumCompare<extremum, behavior>(loc, builder, result, arg);
    result = builder.create<mlir::SelectOp>(loc, mask, result, arg);
  }
  return result;
}

//===----------------------------------------------------------------------===//
// Argument lowering rules interface
//===----------------------------------------------------------------------===//

const Fortran::lower::IntrinsicArgumentLoweringRules *
Fortran::lower::getIntrinsicArgumentLowering(llvm::StringRef intrinsicName) {
  if (const auto &handler = findIntrinsicHandler(intrinsicName))
    if (!handler->argLoweringRules.hasDefaultRules())
      return &handler->argLoweringRules;
  return nullptr;
}

/// Return how argument \p argName should be lowered given the rules for the
/// intrinsic function.
Fortran::lower::LowerIntrinsicArgAs Fortran::lower::lowerIntrinsicArgumentAs(
    mlir::Location loc, const IntrinsicArgumentLoweringRules &rules,
    llvm::StringRef argName) {
  for (const auto &arg : rules.args) {
    if (arg.name && arg.name == argName)
      return arg.lowerAs;
  }
  fir::emitFatalError(
      loc, "internal: unknown intrinsic argument name in lowering '" + argName +
               "'");
}

//===----------------------------------------------------------------------===//
// Public intrinsic call helpers
//===----------------------------------------------------------------------===//

fir::ExtendedValue
Fortran::lower::genIntrinsicCall(Fortran::lower::FirOpBuilder &builder,
                                 mlir::Location loc, llvm::StringRef name,
                                 llvm::Optional<mlir::Type> resultType,
                                 llvm::ArrayRef<fir::ExtendedValue> args,
                                 Fortran::lower::StatementContext &stmtCtx) {
  return IntrinsicLibrary{builder, loc, &stmtCtx}.genIntrinsicCall(
      name, resultType, args);
}

mlir::Value Fortran::lower::genMax(Fortran::lower::FirOpBuilder &builder,
                                   mlir::Location loc,
                                   llvm::ArrayRef<mlir::Value> args) {
  assert(args.size() > 0 && "max requires at least one argument");
  return IntrinsicLibrary{builder, loc}
      .genExtremum<Extremum::Max, ExtremumBehavior::MinMaxss>(args[0].getType(),
                                                              args);
}

mlir::Value Fortran::lower::genMin(Fortran::lower::FirOpBuilder &builder,
                                   mlir::Location loc,
                                   llvm::ArrayRef<mlir::Value> args) {
  assert(args.size() > 0 && "min requires at least one argument");
  return IntrinsicLibrary{builder, loc}
      .genExtremum<Extremum::Min, ExtremumBehavior::MinMaxss>(args[0].getType(),
                                                              args);
}

mlir::Value Fortran::lower::genPow(Fortran::lower::FirOpBuilder &builder,
                                   mlir::Location loc, mlir::Type type,
                                   mlir::Value x, mlir::Value y) {
  return IntrinsicLibrary{builder, loc}.genRuntimeCall("pow", type, {x, y});
}

mlir::SymbolRefAttr Fortran::lower::getUnrestrictedIntrinsicSymbolRefAttr(
    Fortran::lower::FirOpBuilder &builder, mlir::Location loc,
    llvm::StringRef name, mlir::FunctionType signature) {
  return IntrinsicLibrary{builder, loc}.getUnrestrictedIntrinsicSymbolRefAttr(
      name, signature);
}<|MERGE_RESOLUTION|>--- conflicted
+++ resolved
@@ -2158,7 +2158,6 @@
   auto floor = genRuntimeCall("floor", arg.getType(), {arg});
   return builder.createConvert(loc, resultType, floor);
 }
-<<<<<<< HEAD
 
 // FRACTION
 mlir::Value IntrinsicLibrary::genFraction(mlir::Type resultType,
@@ -2170,8 +2169,6 @@
       Fortran::lower::genFraction(builder, loc, fir::getBase(args[0])));
 }
 
-=======
->>>>>>> 717a4b7d
 // IAND
 mlir::Value IntrinsicLibrary::genIand(mlir::Type resultType,
                                       llvm::ArrayRef<mlir::Value> args) {
