! This test checks lowering of OpenMP DO Directive(Worksharing) with collapse.

! RUN: bbc -fopenmp -emit-fir %s -o - | \
! RUN:   FileCheck %s --check-prefix=FIRDialect
! RUN: bbc -fopenmp -emit-fir %s -o - | \
! RUN:   tco --disable-llvm --print-ir-after=fir-to-llvm-ir 2>&1 | \
! RUN:   FileCheck %s --check-prefix=LLVMIRDialect
! RUN: bbc -fopenmp -emit-fir %s -o - | \
! RUN:   tco | FileCheck %s --check-prefix=LLVMIR

program wsloop_collapse
! LLVMIRDialect:   llvm.func @_QQmain() {
  integer :: i, j, k
  integer :: a, b, c
  integer :: x
<<<<<<< HEAD
! FIRDialect:         %[[VAL_0:.*]] = fir.alloca i32 {bindc_name = "a", uniq_name = "_QEa"}
! FIRDialect:         %[[VAL_1:.*]] = fir.alloca i32 {bindc_name = "b", uniq_name = "_QEb"}
! FIRDialect:         %[[VAL_2:.*]] = fir.alloca i32 {bindc_name = "c", uniq_name = "_QEc"}
! FIRDialect:         %[[VAL_3:.*]] = fir.alloca i32 {bindc_name = "i", uniq_name = "_QEi"}
! FIRDialect:         %[[VAL_4:.*]] = fir.alloca i32 {bindc_name = "j", uniq_name = "_QEj"}
! FIRDialect:         %[[VAL_5:.*]] = fir.alloca i32 {bindc_name = "k", uniq_name = "_QEk"}
! FIRDialect:         %[[VAL_6:.*]] = fir.alloca i32 {bindc_name = "x", uniq_name = "_QEx"}
! LLVMIRDialect-DAG:       %[[VAL_4:.*]] = llvm.mlir.constant(1 : i32) : i32
! LLVMIRDialect-DAG:       %[[VAL_3:.*]] = llvm.mlir.constant(0 : i32) : i32
! LLVMIRDialect-DAG:       %[[VAL_2:.*]] = llvm.mlir.constant(5 : i32) : i32
! LLVMIRDialect-DAG:       %[[VAL_1:.*]] = llvm.mlir.constant(2 : i32) : i32
! LLVMIRDialect-DAG:       %[[VAL_0:.*]] = llvm.mlir.constant(3 : i32) : i32
! LLVMIRDialect-DAG:       %[[VAL_7:.*]] = llvm.mlir.constant(1 : i64) : i64
=======
! FIRDialect:         %[[VAL_0:.*]] = fir.alloca i32 {bindc_name = "a", uniq_name = "_QFEa"}
! FIRDialect:         %[[VAL_1:.*]] = fir.alloca i32 {bindc_name = "b", uniq_name = "_QFEb"}
! FIRDialect:         %[[VAL_2:.*]] = fir.alloca i32 {bindc_name = "c", uniq_name = "_QFEc"}
! FIRDialect:         %[[VAL_3:.*]] = fir.alloca i32 {bindc_name = "i", uniq_name = "_QFEi"}
! FIRDialect:         %[[VAL_4:.*]] = fir.alloca i32 {bindc_name = "j", uniq_name = "_QFEj"}
! FIRDialect:         %[[VAL_5:.*]] = fir.alloca i32 {bindc_name = "k", uniq_name = "_QFEk"}
! FIRDialect:         %[[VAL_6:.*]] = fir.alloca i32 {bindc_name = "x", uniq_name = "_QFEx"}
! LLVMIRDialect:           %[[VAL_4:.*]] = llvm.mlir.constant(1 : i32) : i32
! LLVMIRDialect:           %[[VAL_3:.*]] = llvm.mlir.constant(0 : i32) : i32
! LLVMIRDialect:           %[[VAL_2:.*]] = llvm.mlir.constant(5 : i32) : i32
! LLVMIRDialect:           %[[VAL_1:.*]] = llvm.mlir.constant(2 : i32) : i32
! LLVMIRDialect:           %[[VAL_0:.*]] = llvm.mlir.constant(3 : i32) : i32
! LLVMIRDialect:           %[[VAL_7:.*]] = llvm.mlir.constant(1 : i64) : i64
>>>>>>> 0f859b1a
  a=3
! FIRDialect:         %[[VAL_7:.*]] = arith.constant 3 : i32
! FIRDialect:         fir.store %[[VAL_7]] to %[[VAL_0]] : !fir.ref<i32>
  b=2
! FIRDialect:         %[[VAL_8:.*]] = arith.constant 2 : i32
! FIRDialect:         fir.store %[[VAL_8]] to %[[VAL_1]] : !fir.ref<i32>
  c=5
! FIRDialect:         %[[VAL_9:.*]] = arith.constant 5 : i32
! FIRDialect:         fir.store %[[VAL_9]] to %[[VAL_2]] : !fir.ref<i32>
  x=0
! FIRDialect:         %[[VAL_10:.*]] = arith.constant 0 : i32
! FIRDialect:         fir.store %[[VAL_10]] to %[[VAL_6]] : !fir.ref<i32>
! LLVMIRDialect:           %[[VAL_8:.*]] = llvm.alloca %[[VAL_7]] x i32 {{{.*}} uniq_name = "_QFEa"} : (i64) -> !llvm.ptr<i32>
! LLVMIRDialect:           %[[VAL_9:.*]] = llvm.mlir.constant(1 : i64) : i64
! LLVMIRDialect:           %[[VAL_10:.*]] = llvm.alloca %[[VAL_9]] x i32 {{{.*}} uniq_name = "_QFEb"} : (i64) -> !llvm.ptr<i32>
! LLVMIRDialect:           %[[VAL_11:.*]] = llvm.mlir.constant(1 : i64) : i64
! LLVMIRDialect:           %[[VAL_12:.*]] = llvm.alloca %[[VAL_11]] x i32 {{{.*}} uniq_name = "_QFEc"} : (i64) -> !llvm.ptr<i32>
! LLVMIRDialect:           %[[VAL_13:.*]] = llvm.mlir.constant(1 : i64) : i64
! LLVMIRDialect:           %[[VAL_14:.*]] = llvm.alloca %[[VAL_13]] x i32 {{{.*}} uniq_name = "_QFEi"} : (i64) -> !llvm.ptr<i32>
! LLVMIRDialect:           %[[VAL_15:.*]] = llvm.mlir.constant(1 : i64) : i64
! LLVMIRDialect:           %[[VAL_16:.*]] = llvm.alloca %[[VAL_15]] x i32 {{{.*}} uniq_name = "_QFEj"} : (i64) -> !llvm.ptr<i32>
! LLVMIRDialect:           %[[VAL_17:.*]] = llvm.mlir.constant(1 : i64) : i64
! LLVMIRDialect:           %[[VAL_18:.*]] = llvm.alloca %[[VAL_17]] x i32 {{{.*}} uniq_name = "_QFEk"} : (i64) -> !llvm.ptr<i32>
! LLVMIRDialect:           %[[VAL_19:.*]] = llvm.mlir.constant(1 : i64) : i64
! LLVMIRDialect:           %[[VAL_20:.*]] = llvm.alloca %[[VAL_19]] x i32 {{{.*}} uniq_name = "_QFEx"} : (i64) -> !llvm.ptr<i32>
! LLVMIRDialect:           llvm.store %[[VAL_0]], %[[VAL_8]] : !llvm.ptr<i32>
! LLVMIRDialect:           llvm.store %[[VAL_1]], %[[VAL_10]] : !llvm.ptr<i32>
! LLVMIRDialect:           llvm.store %[[VAL_2]], %[[VAL_12]] : !llvm.ptr<i32>
! LLVMIRDialect:           llvm.store %[[VAL_3]], %[[VAL_20]] : !llvm.ptr<i32>
! LLVMIR:         %[[VAL_0:.*]] = alloca i32, i64 1, align 4, !dbg !7
! LLVMIR:         %[[VAL_1:.*]] = alloca i32, i64 1, align 4, !dbg !9
! LLVMIR:         %[[VAL_2:.*]] = alloca i32, i64 1, align 4, !dbg !10
! LLVMIR:         %[[VAL_3:.*]] = alloca i32, i64 1, align 4, !dbg !11
! LLVMIR:         %[[VAL_4:.*]] = alloca i32, i64 1, align 4, !dbg !12
! LLVMIR:         %[[VAL_5:.*]] = alloca i32, i64 1, align 4, !dbg !13
! LLVMIR:         %[[VAL_6:.*]] = alloca i32, i64 1, align 4, !dbg !14
! LLVMIR:         store i32 3, i32* %[[VAL_0]], align 4, !dbg !15
! LLVMIR:         store i32 2, i32* %[[VAL_1]], align 4, !dbg !16
! LLVMIR:         store i32 5, i32* %[[VAL_2]], align 4, !dbg !17
! LLVMIR:         store i32 0, i32* %[[VAL_6]], align 4, !dbg !18
! LLVMIR:         %[[VAL_7:.*]] = call i32 @__kmpc_global_thread_num(%[[VAL_8:.*]]* @1), !dbg !19
! LLVMIR:         br label %[[VAL_9:.*]]

  !$omp parallel do collapse(3)
! FIRDialect:   omp.parallel {
! LLVMIRDialect:           omp.parallel {
! LLVMIRDialect:             %[[VAL_21:.*]] = llvm.load %[[VAL_8]] : !llvm.ptr<i32>
! LLVMIRDialect:             %[[VAL_22:.*]] = llvm.load %[[VAL_10]] : !llvm.ptr<i32>
! LLVMIRDialect:             %[[VAL_23:.*]] = llvm.load %[[VAL_12]] : !llvm.ptr<i32>
! FIRDialect:           %[[VAL_20:.*]] = arith.constant 1 : i32
! FIRDialect:           %[[VAL_21:.*]] = fir.load %[[VAL_0]] : !fir.ref<i32>
! FIRDialect:           %[[VAL_22:.*]] = arith.constant 1 : i32
! FIRDialect:           %[[VAL_23:.*]] = arith.constant 1 : i32
! FIRDialect:           %[[VAL_24:.*]] = fir.load %[[VAL_1]] : !fir.ref<i32>
! FIRDialect:           %[[VAL_25:.*]] = arith.constant 1 : i32
! FIRDialect:           %[[VAL_26:.*]] = arith.constant 1 : i32
! FIRDialect:           %[[VAL_27:.*]] = fir.load %[[VAL_2]] : !fir.ref<i32>
! FIRDialect:           %[[VAL_28:.*]] = arith.constant 1 : i32
! LLVMIR:       omp_parallel:                                     ; preds = %[[VAL_10:.*]]
! LLVMIR:         call void (%[[VAL_8]]*, i32, void (i32*, i32*, ...)*, ...) @__kmpc_fork_call(%[[VAL_8]]* @1, i32 4, void (i32*, i32*, ...)* bitcast (void (i32*, i32*, i32*, i32*, i32*, i32*)* @_QQmain..omp_par to void (i32*, i32*, ...)*), i32* %[[VAL_0]], i32* %[[VAL_1]], i32* %[[VAL_2]], i32* %[[VAL_6]]), !dbg !20
! LLVMIR:         br label %[[VAL_11:.*]]
! LLVMIR:       omp.par.outlined.exit:                            ; preds = %[[VAL_9]]
! LLVMIR:         br label %[[VAL_12:.*]]
! LLVMIR:       omp.par.exit.split:                               ; preds = %[[VAL_11]]
! LLVMIR:         ret void, !dbg !21
! LLVMIR:       omp.par.entry:
! LLVMIR:         %[[VAL_13:.*]] = alloca i32, align 4
! LLVMIR:         %[[VAL_14:.*]] = load i32, i32* %[[VAL_15:.*]], align 4
! LLVMIR:         store i32 %[[VAL_14]], i32* %[[VAL_13]], align 4
! LLVMIR:         %[[VAL_16:.*]] = load i32, i32* %[[VAL_13]], align 4
! LLVMIR:         %[[VAL_17:.*]] = alloca i32, align 4
! LLVMIR:         %[[VAL_18:.*]] = alloca i32, align 4
! LLVMIR:         %[[VAL_19:.*]] = alloca i32, align 4
! LLVMIR:         %[[VAL_20:.*]] = alloca i32, align 4
! LLVMIR:         br label %[[VAL_21:.*]]
! LLVMIR:       omp.par.region:                                   ; preds = %[[VAL_23:.*]]
! LLVMIR:         br label %[[VAL_24:.*]]
! LLVMIR:       omp.par.region1:                                  ; preds = %[[VAL_21]]
! LLVMIR:         %[[VAL_25:.*]] = load i32, i32* %[[VAL_26:.*]], align 4, !dbg !23
! LLVMIR:         %[[VAL_27:.*]] = load i32, i32* %[[VAL_28:.*]], align 4, !dbg !24
! LLVMIR:         %[[VAL_29:.*]] = load i32, i32* %[[VAL_30:.*]], align 4, !dbg !25
! LLVMIR:         %[[VAL_31:.*]] = select i1 false, i32 %[[VAL_25]], i32 1, !dbg !26
! LLVMIR:         %[[VAL_32:.*]] = select i1 false, i32 1, i32 %[[VAL_25]], !dbg !26
! LLVMIR:         %[[VAL_33:.*]] = sub nsw i32 %[[VAL_32]], %[[VAL_31]], !dbg !26
! LLVMIR:         %[[VAL_34:.*]] = icmp slt i32 %[[VAL_32]], %[[VAL_31]], !dbg !26
! LLVMIR:         %[[VAL_35:.*]] = udiv i32 %[[VAL_33]], 1, !dbg !26
! LLVMIR:         %[[VAL_36:.*]] = add i32 %[[VAL_35]], 1, !dbg !26
! LLVMIR:         %[[VAL_37:.*]] = select i1 %[[VAL_34]], i32 0, i32 %[[VAL_36]], !dbg !26
! LLVMIR:         br label %[[VAL_38:.*]]
! LLVMIR:       omp_loop.preheader:                               ; preds = %[[VAL_24]]
! LLVMIR:         %[[VAL_39:.*]] = select i1 false, i32 %[[VAL_27]], i32 1, !dbg !26
! LLVMIR:         %[[VAL_40:.*]] = select i1 false, i32 1, i32 %[[VAL_27]], !dbg !26
! LLVMIR:         %[[VAL_41:.*]] = sub nsw i32 %[[VAL_40]], %[[VAL_39]], !dbg !26
! LLVMIR:         %[[VAL_42:.*]] = icmp slt i32 %[[VAL_40]], %[[VAL_39]], !dbg !26
! LLVMIR:         %[[VAL_43:.*]] = udiv i32 %[[VAL_41]], 1, !dbg !26
! LLVMIR:         %[[VAL_44:.*]] = add i32 %[[VAL_43]], 1, !dbg !26
! LLVMIR:         %[[VAL_45:.*]] = select i1 %[[VAL_42]], i32 0, i32 %[[VAL_44]], !dbg !26
! LLVMIR:         %[[VAL_46:.*]] = select i1 false, i32 %[[VAL_29]], i32 1, !dbg !26
! LLVMIR:         %[[VAL_47:.*]] = select i1 false, i32 1, i32 %[[VAL_29]], !dbg !26
! LLVMIR:         %[[VAL_48:.*]] = sub nsw i32 %[[VAL_47]], %[[VAL_46]], !dbg !26
! LLVMIR:         %[[VAL_49:.*]] = icmp slt i32 %[[VAL_47]], %[[VAL_46]], !dbg !26
! LLVMIR:         %[[VAL_50:.*]] = udiv i32 %[[VAL_48]], 1, !dbg !26
! LLVMIR:         %[[VAL_51:.*]] = add i32 %[[VAL_50]], 1, !dbg !26
! LLVMIR:         %[[VAL_52:.*]] = select i1 %[[VAL_49]], i32 0, i32 %[[VAL_51]], !dbg !26
! LLVMIR:         %[[VAL_53:.*]] = mul nuw i32 %[[VAL_37]], %[[VAL_45]]
! LLVMIR:         %[[VAL_54:.*]] = mul nuw i32 %[[VAL_53]], %[[VAL_52]]
! LLVMIR:         br label %[[VAL_55:.*]]
! LLVMIR:       omp_collapsed.preheader:                          ; preds = %[[VAL_38]]
! LLVMIR:         store i32 0, i32* %[[VAL_18]], align 4, !dbg !26
! LLVMIR:         %[[VAL_56:.*]] = sub i32 %[[VAL_54]], 1, !dbg !26
! LLVMIR:         store i32 %[[VAL_56]], i32* %[[VAL_19]], align 4, !dbg !26
! LLVMIR:         store i32 1, i32* %[[VAL_20]], align 4, !dbg !26
! LLVMIR:         %[[VAL_57:.*]] = call i32 @__kmpc_global_thread_num(%[[VAL_58:.*]]* @3), !dbg !26
! LLVMIR:         call void @__kmpc_for_static_init_4u(%[[VAL_58]]* @3, i32 %[[VAL_57]], i32 34, i32* %[[VAL_17]], i32* %[[VAL_18]], i32* %[[VAL_19]], i32* %[[VAL_20]], i32 1, i32 1), !dbg !26
! LLVMIR:         %[[VAL_59:.*]] = load i32, i32* %[[VAL_18]], align 4, !dbg !26
! LLVMIR:         %[[VAL_60:.*]] = load i32, i32* %[[VAL_19]], align 4, !dbg !26
! LLVMIR:         %[[VAL_61:.*]] = sub i32 %[[VAL_60]], %[[VAL_59]], !dbg !26
! LLVMIR:         %[[VAL_62:.*]] = add i32 %[[VAL_61]], 1, !dbg !26
! LLVMIR:         br label %[[VAL_63:.*]], !dbg !26
! LLVMIR:       omp_collapsed.header:                             ; preds = %[[VAL_64:.*]], %[[VAL_55]]
! LLVMIR:         %[[VAL_65:.*]] = phi i32 [ 0, %[[VAL_55]] ], [ %[[VAL_66:.*]], %[[VAL_64]] ], !dbg !26
! LLVMIR:         br label %[[VAL_67:.*]], !dbg !26
! LLVMIR:       omp_collapsed.cond:                               ; preds = %[[VAL_63]]
! LLVMIR:         %[[VAL_68:.*]] = icmp ult i32 %[[VAL_65]], %[[VAL_62]], !dbg !26
! LLVMIR:         br i1 %[[VAL_68]], label %[[VAL_69:.*]], label %[[VAL_70:.*]], !dbg !26
! LLVMIR:       omp_collapsed.exit:                               ; preds = %[[VAL_67]]
! LLVMIR:         call void @__kmpc_for_static_fini(%[[VAL_58]]* @3, i32 %[[VAL_57]]), !dbg !26
! LLVMIR:         %[[VAL_71:.*]] = call i32 @__kmpc_global_thread_num(%[[VAL_58]]* @3), !dbg !26
! LLVMIR:         call void @__kmpc_barrier(%[[VAL_58]]* @4, i32 %[[VAL_71]]), !dbg !26
! LLVMIR:         br label %[[VAL_72:.*]], !dbg !26
! LLVMIR:       omp_collapsed.after:                              ; preds = %[[VAL_70]]
! LLVMIR:         br label %[[VAL_73:.*]], !dbg !26
! LLVMIR:       omp_loop.after:                                   ; preds = %[[VAL_72]]
! LLVMIR:       omp.par.pre_finalize:                             ; preds = %[[VAL_73]]
! LLVMIR:         br label %[[VAL_74:.*]]
  do i = 1, a
     do j= 1, b
        do k = 1, c
! FIRDialect:           omp.wsloop (%[[VAL_9:.*]], %[[VAL_10:.*]], %[[VAL_11:.*]]) : i32 = (%[[VAL_20]], %[[VAL_23]], %[[VAL_26]]) to (%[[VAL_21]], %[[VAL_24]], %[[VAL_27]]) inclusive step (%[[VAL_22]], %[[VAL_25]], %[[VAL_28]]) collapse(3) {
! FIRDialect:             %[[VAL_12:.*]] = fir.load %[[VAL_6]] : !fir.ref<i32>
! FIRDialect:             %[[VAL_13:.*]] = arith.addi %[[VAL_12]], %[[VAL_9]] : i32
! FIRDialect:             %[[VAL_14:.*]] = arith.addi %[[VAL_13]], %[[VAL_10]] : i32
! FIRDialect:             %[[VAL_15:.*]] = arith.addi %[[VAL_14]], %[[VAL_11]] : i32
! FIRDialect:             fir.store %[[VAL_15]] to %[[VAL_6]] : !fir.ref<i32>
! FIRDialect:             omp.yield
! FIRDialect:           }
! LLVMIRDialect:             omp.wsloop (%[[VAL_24:.*]], %[[VAL_25:.*]], %[[VAL_26:.*]]) : i32 = (%[[VAL_4]], %[[VAL_4]], %[[VAL_4]]) to (%[[VAL_21]], %[[VAL_22]], %[[VAL_23]]) inclusive step (%[[VAL_4]], %[[VAL_4]], %[[VAL_4]]) collapse(3) {
! LLVMIRDialect:               %[[VAL_27:.*]] = llvm.load %[[VAL_20]] : !llvm.ptr<i32>
! LLVMIRDialect:               %[[VAL_28:.*]] = llvm.add %[[VAL_27]], %[[VAL_24]]  : i32
! LLVMIRDialect:               %[[VAL_29:.*]] = llvm.add %[[VAL_28]], %[[VAL_25]]  : i32
! LLVMIRDialect:               %[[VAL_30:.*]] = llvm.add %[[VAL_29]], %[[VAL_26]]  : i32
! LLVMIRDialect:               llvm.store %[[VAL_30]], %[[VAL_20]] : !llvm.ptr<i32>
! LLVMIRDialect:               omp.yield
! LLVMIRDialect:             }
! LLVMIR:       omp_collapsed.body:                               ; preds = %[[VAL_67]]
! LLVMIR:         %[[VAL_75:.*]] = add i32 %[[VAL_65]], %[[VAL_59]], !dbg !26
! LLVMIR:         %[[VAL_76:.*]] = urem i32 %[[VAL_75]], %[[VAL_52]], !dbg !26
! LLVMIR:         %[[VAL_77:.*]] = udiv i32 %[[VAL_75]], %[[VAL_52]], !dbg !26
! LLVMIR:         %[[VAL_78:.*]] = urem i32 %[[VAL_77]], %[[VAL_45]], !dbg !26
! LLVMIR:         %[[VAL_79:.*]] = udiv i32 %[[VAL_77]], %[[VAL_45]], !dbg !26
! LLVMIR:         br label %[[VAL_80:.*]], !dbg !26
! LLVMIR:       omp_loop.body:                                    ; preds = %[[VAL_69]]
! LLVMIR:         %[[VAL_81:.*]] = mul i32 %[[VAL_79]], 1
! LLVMIR:         %[[VAL_82:.*]] = add i32 %[[VAL_81]], 1
! LLVMIR:         br label %[[VAL_83:.*]]
! LLVMIR:       omp_loop.preheader3:                              ; preds = %[[VAL_80]]
! LLVMIR:         br label %[[VAL_84:.*]]
! LLVMIR:       omp_loop.body6:                                   ; preds = %[[VAL_83]]
! LLVMIR:         %[[VAL_85:.*]] = mul i32 %[[VAL_78]], 1
! LLVMIR:         %[[VAL_86:.*]] = add i32 %[[VAL_85]], 1
! LLVMIR:         br label %[[VAL_87:.*]]
! LLVMIR:       omp_loop.preheader14:                             ; preds = %[[VAL_84]]
! LLVMIR:         br label %[[VAL_88:.*]]
! LLVMIR:       omp_loop.body17:                                  ; preds = %[[VAL_87]]
! LLVMIR:         %[[VAL_89:.*]] = mul i32 %[[VAL_76]], 1
! LLVMIR:         %[[VAL_90:.*]] = add i32 %[[VAL_89]], 1
! LLVMIR:         br label %[[VAL_91:.*]]
! LLVMIR:       omp.wsloop.region:                                ; preds = %[[VAL_88]]
! LLVMIR:         %[[VAL_92:.*]] = load i32, i32* %[[VAL_93:.*]], align 4, !dbg !28
! LLVMIR:         %[[VAL_94:.*]] = add i32 %[[VAL_92]], %[[VAL_82]], !dbg !29
! LLVMIR:         %[[VAL_95:.*]] = add i32 %[[VAL_94]], %[[VAL_86]], !dbg !30
! LLVMIR:         %[[VAL_96:.*]] = add i32 %[[VAL_95]], %[[VAL_90]], !dbg !31
! LLVMIR:         store i32 %[[VAL_96]], i32* %[[VAL_93]], align 4, !dbg !32
! LLVMIR:         br label %[[VAL_97:.*]], !dbg !33
! LLVMIR:       omp.wsloop.exit:                                  ; preds = %[[VAL_91]]
! LLVMIR:         br label %[[VAL_98:.*]]
! LLVMIR:       omp_loop.after20:                                 ; preds = %[[VAL_97]]
! LLVMIR:         br label %[[VAL_99:.*]]
! LLVMIR:       omp_loop.after9:                                  ; preds = %[[VAL_98]]
! LLVMIR:         br label %[[VAL_64]]
! LLVMIR:       omp_collapsed.inc:                                ; preds = %[[VAL_99]]
! LLVMIR:         %[[VAL_66]] = add nuw i32 %[[VAL_65]], 1, !dbg !26
! LLVMIR:         br label %[[VAL_63]], !dbg !26
           x = x + i + j + k
        enddo
     enddo
  enddo
  !$omp end parallel do
! FIRDialect:           omp.terminator
! FIRDialect:         }
! FIRDialect:         return
! FIRDialect:       }
! LLVMIRDialect:             omp.terminator
! LLVMIRDialect:           }
! LLVMIRDialect:           llvm.return
! LLVMIRDialect:         }
end program wsloop_collapse

<|MERGE_RESOLUTION|>--- conflicted
+++ resolved
@@ -13,7 +13,6 @@
   integer :: i, j, k
   integer :: a, b, c
   integer :: x
-<<<<<<< HEAD
 ! FIRDialect:         %[[VAL_0:.*]] = fir.alloca i32 {bindc_name = "a", uniq_name = "_QEa"}
 ! FIRDialect:         %[[VAL_1:.*]] = fir.alloca i32 {bindc_name = "b", uniq_name = "_QEb"}
 ! FIRDialect:         %[[VAL_2:.*]] = fir.alloca i32 {bindc_name = "c", uniq_name = "_QEc"}
@@ -27,21 +26,6 @@
 ! LLVMIRDialect-DAG:       %[[VAL_1:.*]] = llvm.mlir.constant(2 : i32) : i32
 ! LLVMIRDialect-DAG:       %[[VAL_0:.*]] = llvm.mlir.constant(3 : i32) : i32
 ! LLVMIRDialect-DAG:       %[[VAL_7:.*]] = llvm.mlir.constant(1 : i64) : i64
-=======
-! FIRDialect:         %[[VAL_0:.*]] = fir.alloca i32 {bindc_name = "a", uniq_name = "_QFEa"}
-! FIRDialect:         %[[VAL_1:.*]] = fir.alloca i32 {bindc_name = "b", uniq_name = "_QFEb"}
-! FIRDialect:         %[[VAL_2:.*]] = fir.alloca i32 {bindc_name = "c", uniq_name = "_QFEc"}
-! FIRDialect:         %[[VAL_3:.*]] = fir.alloca i32 {bindc_name = "i", uniq_name = "_QFEi"}
-! FIRDialect:         %[[VAL_4:.*]] = fir.alloca i32 {bindc_name = "j", uniq_name = "_QFEj"}
-! FIRDialect:         %[[VAL_5:.*]] = fir.alloca i32 {bindc_name = "k", uniq_name = "_QFEk"}
-! FIRDialect:         %[[VAL_6:.*]] = fir.alloca i32 {bindc_name = "x", uniq_name = "_QFEx"}
-! LLVMIRDialect:           %[[VAL_4:.*]] = llvm.mlir.constant(1 : i32) : i32
-! LLVMIRDialect:           %[[VAL_3:.*]] = llvm.mlir.constant(0 : i32) : i32
-! LLVMIRDialect:           %[[VAL_2:.*]] = llvm.mlir.constant(5 : i32) : i32
-! LLVMIRDialect:           %[[VAL_1:.*]] = llvm.mlir.constant(2 : i32) : i32
-! LLVMIRDialect:           %[[VAL_0:.*]] = llvm.mlir.constant(3 : i32) : i32
-! LLVMIRDialect:           %[[VAL_7:.*]] = llvm.mlir.constant(1 : i64) : i64
->>>>>>> 0f859b1a
   a=3
 ! FIRDialect:         %[[VAL_7:.*]] = arith.constant 3 : i32
 ! FIRDialect:         fir.store %[[VAL_7]] to %[[VAL_0]] : !fir.ref<i32>
